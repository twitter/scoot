--- conflicted
+++ resolved
@@ -30,11 +30,7 @@
 	thriftAddr := flag.String("thrift_addr", domain.DefaultWorker_Thrift, "addr to serve thrift on")
 	httpAddr := flag.String("http_addr", domain.DefaultWorker_HTTP, "addr to serve http on")
 	memCapFlag := flag.Uint64("mem_cap", 0, "Kill runs that exceed this amount of memory, in bytes. Zero means no limit.")
-<<<<<<< HEAD
 	memLeakThresholdFlag := flag.Uint64("mem_leak_alert_threshold", 10000000, "Threshold for logging a task memory leak. Defaults to 10Mb.")
-	repoDir := flag.String("repo", "", "Abs dir path to a git repo to run against (don't use important repos yet!).")
-=======
->>>>>>> cdac7d21
 	storeHandle := flag.String("bundlestore", "", "Abs file path or an http 'host:port' to store/get bundles.")
 	casAddr := flag.String("cas_addr", "", "'host:port' of a server supporting CAS API over GRPC")
 	logLevelFlag := flag.String("log_level", "info", "Log everything at this level and above (error|info|debug)")
@@ -79,70 +75,15 @@
 		getRunnerID(),
 		stats.NopDirsMonitor,
 		*memCapFlag,
+		*memLeakThresholdFlag,
 		&stat,
 	)
 }
 
-<<<<<<< HEAD
-	bag := ice.NewMagicBag()
-	schema := jsonconfig.EmptySchema()
-	bag.InstallModule(gitdb.Module())
-	bag.InstallModule(bundlestore.Module())
-	bag.InstallModule(endpoints.Module())
-	bag.InstallModule(runners.Module())
-	bag.InstallModule(api.Module())
-	bag.InstallModule(bazel.Module())
-	bag.PutMany(
-		func() endpoints.StatScope { return "workerserver" },
-		func() endpoints.Addr { return endpoints.Addr(*httpAddr) },
-		func() (thrift.TServerTransport, error) { return thrift.NewTServerSocket(*thriftAddr) },
-		func() (*repo.Repository, error) {
-			return repo.NewRepository(*repoDir)
-		},
-		func() (runners.HttpOutputCreator, error) {
-			return runners.NewHttpOutputCreator(("http://" + *httpAddr + "/output/"))
-		},
-		func(oc runners.HttpOutputCreator) runner.OutputCreator {
-			return oc
-		},
-		func(outputCreator runners.HttpOutputCreator) map[string]http.Handler {
-			return map[string]http.Handler{outputCreator.HttpPath(): outputCreator}
-		},
-		func() execer.Memory {
-			return execer.Memory(*memCapFlag)
-		},
-		func() execer.MemoryLeakThreshold {
-			return execer.MemoryLeakThreshold(*memLeakThresholdFlag)
-		},
-		// Use storeHandle if provided, else try Fetching, then GetScootApiAddr(), then fallback to tmp file store.
-		func() (store.Store, error) {
-			if *storeHandle != "" {
-				if strings.HasPrefix(*storeHandle, "/") {
-					return store.MakeFileStoreInTemp()
-				} else {
-					return store.MakeHTTPStore(client.APIAddrToBundlestoreURI(*storeHandle)), nil
-				}
-			}
-			storeAddr := ""
-			nodes, _ := local.MakeFetcher("apiserver", "http_addr").Fetch()
-			if len(nodes) > 0 {
-				r := rand.New(rand.NewSource(time.Now().UTC().UnixNano()))
-				storeAddr = string(nodes[r.Intn(len(nodes))].Id())
-				log.Info("No stores specified, but successfully fetched store addr: ", nodes, " --> ", storeAddr)
-			} else {
-				_, storeAddr, _ = client.GetScootapiAddr()
-				log.Info("No stores specified, but successfully read .cloudscootaddr: ", storeAddr)
-			}
-			if storeAddr != "" {
-				return store.MakeHTTPStore(client.APIAddrToBundlestoreURI(storeAddr)), nil
-			}
-			log.Info("No stores specified or found, creating a tmp file store")
-=======
 // Use storeHandle if provided, else try Fetching, then GetScootApiAddr(), then fallback to tmp file store.
 func getStore(storeHandle string) (store.Store, error) {
 	if storeHandle != "" {
 		if strings.HasPrefix(storeHandle, "/") {
->>>>>>> cdac7d21
 			return store.MakeFileStoreInTemp()
 		} else {
 			return store.MakeHTTPStore(client.APIAddrToBundlestoreURI(storeHandle)), nil
