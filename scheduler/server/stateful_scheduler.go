--- conflicted
+++ resolved
@@ -175,14 +175,9 @@
 
 	// stats
 	stat stats.StatsReceiver
-<<<<<<< HEAD
 
 	persistor      Persistor
 	TaskThrottleMu sync.RWMutex // mutex must be here to avoid copying the lock when passing config to scheduler constructor
-
-	requestorHistoryEntriesSize int64
-=======
->>>>>>> 691ec7df
 
 	// durationKeyExtractorFn - function to extract, from taskID, the key to use for tracking task average durations
 	durationKeyExtractorFn func(string) string
