package server

import (
	"errors"
	"fmt"
	"os"
	"sort"
	"strings"
	"sync"
	"time"

	lru "github.com/hashicorp/golang-lru"
	uuid "github.com/nu7hatch/gouuid"
	log "github.com/sirupsen/logrus"

	"github.com/twitter/scoot/async"
	"github.com/twitter/scoot/cloud/cluster"
	"github.com/twitter/scoot/common/log/hooks"
	"github.com/twitter/scoot/common/log/tags"
	"github.com/twitter/scoot/common/stats"
	"github.com/twitter/scoot/runner"
	"github.com/twitter/scoot/saga"
	"github.com/twitter/scoot/scheduler/domain"
	"github.com/twitter/scoot/workerapi"
)

const (
	// Clients will check for this string to differentiate between scoot and user initiated actions.
	UserRequestedErrStr = "UserRequested"

	// Provide defaults for config settings that should never be uninitialized/zero.
	// These are reasonable defaults for a small cluster of around a couple dozen nodes.

	// Nothing should run forever by default, use this timeout as a fallback.
	DefaultDefaultTaskTimeout = 30 * time.Minute

	// Allow extra time when waiting for a task response.
	// This includes network time and the time to upload logs to bundlestore.
	DefaultTaskTimeoutOverhead = 15 * time.Second

	// Number of different requestors that can run jobs at any given time.
	DefaultMaxRequestors = 10

	// Number of jobs any single requestor can have (to prevent spamming, not for scheduler fairness).
	DefaultMaxJobsPerRequestor = 100

	// Set the maximum number of tasks we'd expect to queue to a nonzero value (it'll be overridden later).
	DefaultSoftMaxSchedulableTasks = 1

	// Threshold for jobs considered long running
	LongJobDuration = 4 * time.Hour

	// How often Scheduler step is called in loop
	TickRate = 250 * time.Millisecond

	// The max job priority we respect (higher priority is untested and disabled)
	MaxPriority = domain.P2

	// Max number of task IDs to track durations for
	DefaultMaxTaskDurations = 1000000
)

// Used to get proper logging from tests...
func init() {
	if loglevel := os.Getenv("SCOOT_LOGLEVEL"); loglevel != "" {
		level, err := log.ParseLevel(loglevel)
		if err != nil {
			log.Error(err)
			return
		}
		log.SetLevel(level)
		log.AddHook(hooks.NewContextHook())
	} else {
		// setting Error level to avoid Travis test failure due to log too long
		log.SetLevel(log.ErrorLevel)
	}
}

func stringInSlice(a string, list []string) bool {
	for _, b := range list {
		if b == a {
			return true
		}
	}
	return false
}

// Scheduler Config variables read at initialization
// MaxRetriesPerTask - the number of times to retry a failing task before
//     marking it as completed.
// DebugMode - if true, starts the scheduler up but does not start
//     the update loop.  Instead the loop must be advanced manually
//     by calling step()
// RecoverJobsOnStartup - if true, the scheduler recovers active sagas,
//     from the sagalog, and restarts them.
// DefaultTaskTimeout -
//     default timeout for tasks.
// TaskTimeoutOverhead
//     How long to wait for a response after the task has timed out.
// RunnerRetryTimeout -
//     how long to keep retrying a runner req.
// RunnerRetryInterval -
//     how long to sleep between runner req retries.
// ReadyFnBackoff -
//     how long to wait between runner status queries to determine [init] status.
// TaskThrottle -
//	   requestors will try not to schedule jobs that make the scheduler exceed
//     the TaskThrottle.  Note: Sickle may exceed it with retries.
type SchedulerConfig struct {
	MaxRetriesPerTask    int
	DebugMode            bool
	RecoverJobsOnStartup bool
	DefaultTaskTimeout   time.Duration
	TaskTimeoutOverhead  time.Duration
	RunnerRetryTimeout   time.Duration
	RunnerRetryInterval  time.Duration
	ReadyFnBackoff       time.Duration
	MaxRequestors        int
	MaxJobsPerRequestor  int
	TaskThrottle         int
	Admins               []string

	SchedAlgConfig interface{}
	SchedAlg       SchedulingAlgorithm
}

// Used to keep a running average of duration for a specific task.
type averageDuration struct {
	count    int64
	duration time.Duration
}

func (ad *averageDuration) update(d time.Duration) {
	ad.count++
	ad.duration = ad.duration + time.Duration(int64(d-ad.duration)/ad.count)
}

type RunnerFactory func(node cluster.Node) runner.Service

// Scheduler that keeps track of the state of running tasks & the cluster
// so that it can make smarter scheduling decisions
//
// Scheduler Concurrency: The Scheduler runs an update loop in its own go routine.
// periodically the scheduler does some async work using async.Runner.  The async
// work is executed in its own Go routine, nothing in async functions should read
// or modify scheduler state directly.
//
// The callbacks are executed as part of the scheduler loop.  They therefore can
// safely read & modify the scheduler state.
type statefulScheduler struct {
	config        *SchedulerConfig
	sagaCoord     saga.SagaCoordinator
	runnerFactory RunnerFactory
	asyncRunner   async.Runner
	checkJobCh    chan jobCheckMsg
	addJobCh      chan jobAddedMsg
	killJobCh     chan jobKillRequest
	stepTicker    *time.Ticker

	// Scheduler State
	clusterState   *clusterState
	inProgressJobs []*jobState // ordered list (by jobId) of jobs being scheduled.  Note: it might be
	// no tasks have started yet.
	requestorMap     map[string][]*jobState // map of requestor to all its jobs. Default requestor="" is ok.
	requestorHistory map[string][]string    // map of join(requestor, basis) to new tags in the order received.
	taskDurations    *lru.Cache

	requestorsCounts map[string]map[string]int // map of requestor to job and task stats counts

	tasksByJobClassAndStartTimeSec map[taskClassAndStartKey]taskStateByJobIDTaskID // map of tasks by their class and start time

	// stats
<<<<<<< HEAD
	stat stats.StatsReceiver

	persistor      Persistor
	TaskThrottleMu sync.RWMutex // mutex must be here to avoid copying the lock when passing config to scheduler constructor
=======
	stat                        stats.StatsReceiver
	requestorHistoryEntriesSize int64

	// durationKeyExtractorFn - function to extract, from taskID, the key to use for tracking task average durations
	durationKeyExtractorFn func(string) string
>>>>>>> 953cfb81
}

// contains jobId to be killed and callback for the result of processing the request
type jobKillRequest struct {
	jobId      string
	responseCh chan error
}

// Create a New StatefulScheduler that implements the Scheduler interface
// cluster.Cluster - cluster of worker nodes
// saga.SagaCoordinator - the Saga Coordinator to log to and recover from
// RunnerFactory - Function which converts a node to a Runner
// SchedulerConfig - additional configuration settings for the scheduler
// StatsReceiver - stats receiver to log statistics to
func NewStatefulSchedulerFromCluster(
	cl *cluster.Cluster,
	sc saga.SagaCoordinator,
	rf RunnerFactory,
	config SchedulerConfig,
	stat stats.StatsReceiver,
	durationKeyExtractorFn func(string) string,
) Scheduler {
	sub := cl.Subscribe()
	return NewStatefulScheduler(
		sub.InitialMembers,
		sub.Updates,
		sc,
		rf,
		config,
		stat,
<<<<<<< HEAD
		nil,
=======
		durationKeyExtractorFn,
>>>>>>> 953cfb81
	)
}

// Create a New StatefulScheduler that implements the Scheduler interface
// specifying debugMode true, starts the scheduler up but does not start
// the update loop.  Instead the loop must be advanced manulaly by calling
// step(), intended for debugging and test cases
// If recoverJobsOnStartup is true Active Sagas in the saga log will be recovered
// and rescheduled, otherwise no recovery will be done on startup
func NewStatefulScheduler(
	initialCluster []cluster.Node,
	clusterUpdates chan []cluster.NodeUpdate,
	sc saga.SagaCoordinator,
	rf RunnerFactory,
	config SchedulerConfig,
	stat stats.StatsReceiver,
<<<<<<< HEAD
	persistor Persistor,
) *statefulScheduler {
=======
	durationKeyExtractorFn func(string) string) *statefulScheduler {
>>>>>>> 953cfb81
	nodeReadyFn := func(node cluster.Node) (bool, time.Duration) {
		run := rf(node)
		st, svc, err := run.StatusAll()
		if err != nil || !svc.Initialized {
			if svc.Error != nil {
				log.WithFields(
					log.Fields{
						"node": node,
						"err":  svc.Error,
					}).Info("received service err during init of new node")
				return false, 0
			}
			return false, config.ReadyFnBackoff
		}
		for _, s := range st {
			log.WithFields(
				log.Fields{
					"node":       node,
					"runID":      s.RunID,
					"state":      s.State,
					"stdout":     s.StdoutRef,
					"stderr":     s.StderrRef,
					"snapshotID": s.SnapshotID,
					"exitCode":   s.ExitCode,
					"error":      s.Error,
					"jobID":      s.JobID,
					"taskID":     s.TaskID,
					"tag":        s.Tag,
				}).Info("Aborting existing run on new node")
			run.Abort(s.RunID)
		}
		return true, 0
	}
	if config.ReadyFnBackoff == 0 {
		nodeReadyFn = nil
	}

	if config.DefaultTaskTimeout == 0 {
		config.DefaultTaskTimeout = DefaultDefaultTaskTimeout
	}
	if config.TaskTimeoutOverhead == 0 {
		config.TaskTimeoutOverhead = DefaultTaskTimeoutOverhead
	}
	if config.MaxRequestors == 0 {
		config.MaxRequestors = DefaultMaxRequestors
	}
	if config.MaxJobsPerRequestor == 0 {
		config.MaxJobsPerRequestor = DefaultMaxJobsPerRequestor
	}
	config.SchedAlgConfig = &LoadBasedAlgConfig{
		stat: stat,
	}

	// create the load base scheduling algorithm
	tasksByClassAndStartMap := map[taskClassAndStartKey]taskStateByJobIDTaskID{}
	sa := NewLoadBasedAlg(config.SchedAlgConfig.(*LoadBasedAlgConfig), tasksByClassAndStartMap)
	sa.setClassLoadPercents(DefaultLoadBasedSchedulerClassPercents)
	sa.setRequestorToClassMap(DefaultRequestorToClassMap)
	sa.setRebalanceMinimumDuration(DefaultMinRebalanceTime)
	config.SchedAlg = sa
	config.SchedAlgConfig = sa.config

	taskDurations, err := lru.New(DefaultMaxTaskDurations)
	if err != nil {
		log.Errorf("Failed to create taskDurations cache: %v", err)
		return nil
	}

	sched := &statefulScheduler{
		config:        &config,
		sagaCoord:     sc,
		runnerFactory: rf,
		asyncRunner:   async.NewRunner(),
		checkJobCh:    make(chan jobCheckMsg, 1),
		addJobCh:      make(chan jobAddedMsg, 1),
		killJobCh:     make(chan jobKillRequest, 1), // TODO - what should this value be?
		stepTicker:    time.NewTicker(TickRate),

		clusterState:     newClusterState(initialCluster, clusterUpdates, nodeReadyFn, stat),
		inProgressJobs:   make([]*jobState, 0),
		requestorMap:     make(map[string][]*jobState),
		requestorHistory: make(map[string][]string),
		taskDurations:    taskDurations,
		requestorsCounts: make(map[string]map[string]int),
		stat:             stat,

		tasksByJobClassAndStartTimeSec: tasksByClassAndStartMap,
<<<<<<< HEAD
		persistor:                      persistor,
	}

	sched.setThrottle(-1)

	if sched.persistor == nil {
		sched.persistor = Persistor(&nopPersistor{})
=======

		durationKeyExtractorFn: durationKeyExtractorFn,
>>>>>>> 953cfb81
	}
	sched.loadSettings()

	if !config.DebugMode {
		// start the scheduler loop
		log.Info("Starting scheduler loop")
		go func() {
			sched.loop()
		}()
	}

	// Recover Jobs in a separate go routine to allow the scheduler
	// to accept new jobs while recovering old ones.
	if config.RecoverJobsOnStartup {
		go func() {
			recoverJobs(sched.sagaCoord, sched.addJobCh)
		}()
	}
	return sched
}

type jobCheckMsg struct {
	jobDef   *domain.JobDefinition
	resultCh chan error
}

type jobAddedMsg struct {
	job  *domain.Job
	saga *saga.Saga
}

type requestorCounts struct {
	numJobsRunning         int
	numJobsWaitingToStart  int
	numTasksRunning        int
	numTasksWaitingToStart int
}

/*
	validate the job request. If the job passes validation, the job's tasks are queued for processing as
	per the task scheduling algorithm and an id for the job is returned, otherwise the error message is returned.
*/
func (s *statefulScheduler) ScheduleJob(jobDef domain.JobDefinition) (string, error) {
	/*
		Put the job request and a callback channel on the check job channel.  Wait for the
		scheduling thread to pick up the request from the check job channel, verify that it
		can handle the request and return either nil or an error on the callback channel.

		If no error is found, generate an id for the job, start a saga for the job and add the
		job to the add job channel.

		 Return either the error message or job id to the caller.
	*/
	defer s.stat.Latency(stats.SchedJobLatency_ms).Time().Stop()
	s.stat.Counter(stats.SchedJobRequestsCounter).Inc(1)
	log.WithFields(
		log.Fields{
			"requestor": jobDef.Requestor,
			"jobType":   jobDef.JobType,
			"tag":       jobDef.Tag,
			"basis":     jobDef.Basis,
			"priority":  jobDef.Priority,
			"numTasks":  len(jobDef.Tasks),
		}).Info("New job request")

	checkResultCh := make(chan error, 1)
	s.checkJobCh <- jobCheckMsg{
		jobDef:   &jobDef,
		resultCh: checkResultCh,
	}
	err := <-checkResultCh
	if err != nil {
		log.WithFields(
			log.Fields{
				"jobDef":    jobDef,
				"requestor": jobDef.Requestor,
				"jobType":   jobDef.JobType,
				"tag":       jobDef.Tag,
				"basis":     jobDef.Basis,
				"priority":  jobDef.Priority,
				"err":       err,
			}).Error("Rejected job request")
		return "", err
	}

	job := &domain.Job{
		Id:  generateJobId(),
		Def: jobDef,
	}
	if job.Def.Tag == "" {
		job.Def.Tag = job.Id
	}

	asBytes, err := job.Serialize()
	if err != nil {
		log.WithFields(
			log.Fields{
				"jobDef":    jobDef,
				"requestor": jobDef.Requestor,
				"jobType":   jobDef.JobType,
				"tag":       jobDef.Tag,
				"basis":     jobDef.Basis,
				"priority":  jobDef.Priority,
				"err":       err,
			}).Error("Failed to serialize job request")
		return "", err
	}

	// Log StartSaga Message
	sagaObj, err := s.sagaCoord.MakeSaga(job.Id, asBytes)
	if err != nil {
		log.WithFields(
			log.Fields{
				"jobDef":    jobDef,
				"err":       err,
				"requestor": jobDef.Requestor,
				"jobType":   jobDef.JobType,
				"tag":       jobDef.Tag,
			}).Error("Failed to create saga for job request")
		return "", err
	}
	log.WithFields(
		log.Fields{
			"requestor": jobDef.Requestor,
			"jobType":   jobDef.JobType,
			"tag":       jobDef.Tag,
			"basis":     jobDef.Basis,
			"priority":  jobDef.Priority,
			"numTasks":  len(jobDef.Tasks),
		}).Info("Queueing job request")
	s.stat.Counter(stats.SchedJobsCounter).Inc(1)
	s.addJobCh <- jobAddedMsg{
		job:  job,
		saga: sagaObj,
	}

	return job.Id, nil
}

// generates a jobId using a random uuid
func generateJobId() string {
	// uuid.NewV4() should never actually return an error. The code uses
	// rand.Read Api to generate the uuid, which according to golang docs
	// "Read always returns ... a nil error" https://golang.org/pkg/math/rand/#Read
	for {
		if id, err := uuid.NewV4(); err == nil {
			return id.String()
		}
	}
}

// run the scheduler loop indefinitely in its own thread.
// we are not putting any logic other than looping in this method so unit tests can verify
// behavior by controlling calls to step() below
func (s *statefulScheduler) loop() {
	for {
		s.step()

		// Wait until our TickRate has elapsed or we have a pending action.
		// Detect pending action by monitoring statefulScheduler's job channels.
		// Since "detect" means we pulled off of a channel, put it back,
		// asynchronously in case the channel is blocked/full (it will be drained next step())
		select {
		case msg := <-s.checkJobCh:
			go func() {
				s.checkJobCh <- msg
			}()
		case msg := <-s.addJobCh:
			go func() {
				s.addJobCh <- msg
			}()
		case msg := <-s.killJobCh:
			go func() {
				s.killJobCh <- msg
			}()
		case <-s.stepTicker.C:
		}
	}
}

// run one loop iteration
func (s *statefulScheduler) step() {
	defer s.stat.Latency(stats.SchedStepLatency_ms).Time().Stop()

	// update scheduler state with messages received since last loop
	// nodes added or removed to cluster, new jobs scheduled,
	// async functions completed & invoke callbacks
	s.addJobs()
	s.clusterState.updateCluster()

	procMessagesLatency := s.stat.Latency(stats.SchedProcessMessagesLatency_ms).Time()
	s.asyncRunner.ProcessMessages()
	procMessagesLatency.Stop()

	// TODO: make processUpdates on scheduler state wait until an update
	// has been received
	// instead of just burning CPU and constantly looping while no updates
	// have occurred
	s.checkForCompletedJobs()
	s.killJobs()
	s.scheduleTasks()

	s.updateStats()
}

//update the stats monitoring values:
//number of job requests running or waiting to start
//number of jobs waiting to start
//number of tasks currently running
//total number of waiting or running tasks
//
//for each unique requestor count:
//. number of tasks running
//. number of tasks waiting
//. number of jobs running or waiting to start
func (s *statefulScheduler) updateStats() {
	remainingTasks := 0
	jobsWaitingToStart := 0

	requestorsCounts := make(map[string]*requestorCounts) // map of requestor to job and task stats counts

	// get job and task counts by requestor, and overall jobs stats
	for _, job := range s.inProgressJobs {
		requestor := job.Job.Def.Requestor
		if _, ok := s.requestorsCounts[requestor]; !ok {
			// first time we've seen this requestor, initialize its map entry
			counts := &requestorCounts{}
			requestorsCounts[job.Job.Def.Requestor] = counts
		}

		remainingTasks += (len(job.Tasks) - job.TasksCompleted)
		if job.TasksCompleted+job.TasksRunning == 0 {
			jobsWaitingToStart += 1
			requestorsCounts[requestor].numJobsWaitingToStart++
			requestorsCounts[requestor].numTasksWaitingToStart += len(job.Tasks)
		} else if job.getJobStatus() == domain.InProgress {
			requestorsCounts[requestor].numJobsRunning++
			requestorsCounts[requestor].numTasksRunning += job.TasksRunning
			requestorsCounts[requestor].numTasksWaitingToStart += len(job.Tasks) - job.TasksCompleted - job.TasksRunning
		}

		if time.Now().Sub(job.TimeMarker) > LongJobDuration {
			job.TimeMarker = time.Now()
			log.WithFields(
				log.Fields{
					"requestor":      job.Job.Def.Requestor,
					"jobType":        job.Job.Def.JobType,
					"jobId":          job.Job.Id,
					"tag":            job.Job.Def.Tag,
					"basis":          job.Job.Def.Basis,
					"priority":       job.Job.Def.Priority,
					"numTasks":       len(job.Tasks),
					"tasksRunning":   job.TasksRunning,
					"tasksCompleted": job.TasksCompleted,
					"runTime":        time.Now().Sub(job.TimeCreated),
				}).Info("Long-running job")
		}
	}

	// publish the requestor stats
	for requestor, counts := range requestorsCounts {
		s.stat.Gauge(fmt.Sprintf("%s_%s", stats.SchedNumRunningJobsGauge, requestor)).Update(int64(
			counts.numJobsRunning))
		s.stat.Gauge(fmt.Sprintf("%s_%s", stats.SchedWaitingJobsGauge, requestor)).Update(int64(
			counts.numJobsWaitingToStart))
		s.stat.Gauge(fmt.Sprintf("%s_%s", stats.SchedNumRunningTasksGauge, requestor)).Update(int64(
			counts.numTasksRunning))
		s.stat.Gauge(fmt.Sprintf("%s_%s", stats.SchedNumWaitingTasksGauge, requestor)).Update(int64(
			counts.numTasksWaitingToStart))
	}

	// publish the rest of the stats
	s.stat.Gauge(stats.SchedAcceptedJobsGauge).Update(int64(len(s.inProgressJobs)))
	s.stat.Gauge(stats.SchedWaitingJobsGauge).Update(int64(jobsWaitingToStart))
	s.stat.Gauge(stats.SchedInProgressTasksGauge).Update(int64(remainingTasks))
	s.stat.Gauge(stats.SchedNumRunningTasksGauge).Update(int64(s.asyncRunner.NumRunning()))

	// print internal data structure sizes
	var lbs *LoadBasedAlg = s.config.SchedAlg.(*LoadBasedAlg)
	lbsStats := lbs.GetDataStructureSizeStats()
	for k, v := range lbsStats {
		s.stat.Gauge(k).Update(int64(v))
	}
	s.stat.Gauge(stats.SchedTaskStartTimeMapSize).Update(int64(s.getSchedTaskStartTimeMapSize()))
	s.stat.Gauge(stats.SchedInProgressJobsSize).Update(int64(len(s.inProgressJobs)))
	s.stat.Gauge(stats.SchedRequestorMapSize).Update(int64(len(s.requestorMap)))
	s.stat.Gauge(stats.SchedRequestorHistorySize).Update(s.requestorHistoryEntriesSize)
	s.stat.Gauge(stats.SchedTaskDurationsSize).Update(int64(s.taskDurations.Len()))
	s.stat.Gauge(stats.SchedSagasSize).Update(int64(s.sagaCoord.GetNumSagas()))
	s.stat.Gauge(stats.SchedRunnersSize).Update(int64(s.asyncRunner.NumRunning()))
}

// getSchedTaskStartTimeMapSize get the number of running tasks being tracked by tasksByJobClassAndStartTimeSec map
// (should never be larger than the number of workers)
func (s *statefulScheduler) getSchedTaskStartTimeMapSize() int {
	sz := 0
	for _, v := range s.tasksByJobClassAndStartTimeSec {
		sz += len(v)
	}
	return sz
}

func (s *statefulScheduler) getSchedulerTaskCounts() (int, int, int) {
	// get the count of total tasks across all jobs, completed tasks and
	// running tasks
	var total, completed, running int
	for _, job := range s.inProgressJobs {
		total += len(job.Tasks)
		completed += job.TasksCompleted
		running += job.TasksRunning
	}

	return total, completed, running
}

// Checks all new job requests (on the check job channel) that have come in since the last iteration of the step() loop,
// verify the job request: it doesn't exceed the requestor's limits or number of requestors, has a valid priority and
// doesn't duplicate tasks in another new job request.
//
// If the job fails the validation, put an error on the job's callback channel, otherwise put nil on the job's callback
// channel.
func (s *statefulScheduler) checkJobsLoop() {
	defer s.stat.Latency(stats.SchedCheckJobsLoopLatency_ms).Time().Stop()
	for {
		select {
		case checkJobMsg := <-s.checkJobCh:
			var err error
			if jobs, ok := s.requestorMap[checkJobMsg.jobDef.Requestor]; !ok && len(s.requestorMap) >= s.config.MaxRequestors {
				err = fmt.Errorf("Exceeds max number of requestors: %s (%d)", checkJobMsg.jobDef.Requestor, s.config.MaxRequestors)
			} else if len(jobs) >= s.config.MaxJobsPerRequestor {
				err = fmt.Errorf("Exceeds max jobs per requestor: %s (%d)", checkJobMsg.jobDef.Requestor, s.config.MaxJobsPerRequestor)
			} else if checkJobMsg.jobDef.Priority < domain.P0 || checkJobMsg.jobDef.Priority > domain.P2 {
				err = fmt.Errorf("Invalid priority %d, must be between 0-2 inclusive", checkJobMsg.jobDef.Priority)
			} else {
				// Check for duplicate task names
				seenTasks := map[string]bool{}
				for _, t := range checkJobMsg.jobDef.Tasks {
					if _, ok := seenTasks[t.TaskID]; ok {
						err = fmt.Errorf("Invalid dup taskID %s", t.TaskID)
						break
					}
					seenTasks[t.TaskID] = true
				}
			}
			if err == nil && checkJobMsg.jobDef.Basis != "" {
				// Check if the given tag is expired for the given requestor & basis.
				rb := checkJobMsg.jobDef.Requestor + checkJobMsg.jobDef.Basis
				if stringInSlice(checkJobMsg.jobDef.Tag, s.requestorHistory[rb]) &&
					s.requestorHistory[rb][len(s.requestorHistory[rb])-1] != checkJobMsg.jobDef.Tag {
					err = fmt.Errorf("Expired tag=%s for basis=%s. Expected either tag=%s or new tag.",
						checkJobMsg.jobDef.Tag, checkJobMsg.jobDef.Basis, s.requestorHistory[rb][len(s.requestorHistory[rb])-1])
				} else {
					if _, ok := s.requestorHistory[rb]; !ok {
						s.requestorHistory[rb] = []string{}
					}
					s.requestorHistory[rb] = append(s.requestorHistory[rb], checkJobMsg.jobDef.Tag)
					s.requestorHistoryEntriesSize += int64(len(checkJobMsg.jobDef.Tag))
				}
			}
			checkJobMsg.resultCh <- err
		default:
			return
		}
	}
}

// after all new job requests have been verified, get all jobs that were put in the add job channel since the last
// pass through step() and add them to the inProgress list, order the tasks in the job by descending duration and
// add the job to the requestor map
func (s *statefulScheduler) addJobsLoop() {
	defer s.stat.Latency(stats.SchedAddJobsLoopLatency_ms).Time().Stop()
	var (
		receivedJob bool
		total       int
		completed   int
		running     int
	)
	for {
		select {
		case newJobMsg := <-s.addJobCh:
			receivedJob = true
			lf := log.Fields{
				"jobID":     newJobMsg.job.Id,
				"requestor": newJobMsg.job.Def.Requestor,
				"jobType":   newJobMsg.job.Def.JobType,
				"tag":       newJobMsg.job.Def.Tag,
				"basis":     newJobMsg.job.Def.Basis,
				"priority":  newJobMsg.job.Def.Priority,
				"numTasks":  len(newJobMsg.job.Def.Tasks),
			}
			if _, ok := s.requestorMap[newJobMsg.job.Def.Requestor]; ok {
				for _, js := range s.requestorMap[newJobMsg.job.Def.Requestor] {
					// Kill any prior jobs that share the same requestor and non-empty basis string,
					// but tag should be different so we don't kill the original jobs when doing retries for example.
					// (retries share the same requestor, basis, and tag values).
					if newJobMsg.job.Def.Basis != "" &&
						js.Job.Def.Basis == newJobMsg.job.Def.Basis &&
						js.Job.Def.Tag != newJobMsg.job.Def.Tag {
						log.WithFields(lf).Infof("Matching basis, killing prevJobID=%s", js.Job.Id)
						go s.KillJob(js.Job.Id) // we are in the main thread, this function must be called async.
					}

					// If we have an existing job with this requestor/tag combination, make sure we use its priority level.
					// Not an error since we can consider priority to be a suggestion which we'll handle contextually.
					if js.Job.Def.Tag == newJobMsg.job.Def.Tag &&
						js.Job.Def.Basis != newJobMsg.job.Def.Basis &&
						js.Job.Def.Priority != newJobMsg.job.Def.Priority {
						log.WithFields(lf).Info("Overriding job priority to match previous requestor/tag priority")
						newJobMsg.job.Def.Priority = js.Job.Def.Priority
					}
				}
			} else if newJobMsg.job.Def.Priority > MaxPriority {
				// Priorities greater than 2 are disabled in job_state.go.
				jd := newJobMsg.job.Def
				log.Infof("Overriding job priority %d to respect max priority of %d (higher priority is untested and disabled)"+
					"Requestor:%s, JobType:%s, Tag:%s, Basis:%s, Priority:%d, numTasks: %d",
					jd.Priority, MaxPriority, jd.Requestor, jd.JobType, jd.Tag, jd.Basis, jd.Priority, len(jd.Tasks))
				newJobMsg.job.Def.Priority = MaxPriority
			}

			reqToClassMap, _ := s.GetRequestorToClassMap()
			jc := GetRequestorClass(newJobMsg.job.Def.Requestor, reqToClassMap)
			js := newJobState(newJobMsg.job, jc, newJobMsg.saga, s.taskDurations, s.tasksByJobClassAndStartTimeSec)
			s.inProgressJobs = append(s.inProgressJobs, js)

			sort.Sort(sort.Reverse(taskStatesByDuration(js.Tasks)))
			req := newJobMsg.job.Def.Requestor
			if _, ok := s.requestorMap[req]; !ok {
				s.requestorMap[req] = []*jobState{}
			}
			s.requestorMap[req] = append(s.requestorMap[req], js)
			log.WithFields(lf).Info("Created new job")
		default:
			if receivedJob {
				total, completed, running = s.getSchedulerTaskCounts()
				log.WithFields(
					log.Fields{
						"unscheduledTasks": total - completed - running,
						"runningTasks":     running,
						"completedTasks":   completed,
						"totalTasks":       total,
					}).Info("Added jobs")
			}
			return
		}
	}
}

// Checks if any new jobs have been requested since the last loop and adds
// them to the jobs the scheduler is handling
func (s *statefulScheduler) addJobs() {
	defer s.stat.Latency(stats.SchedAddJobsLatency_ms).Time().Stop()
	s.checkJobsLoop()
	s.addJobsLoop()
}

// Helpers, assumes that jobId is present given a consistent scheduler state.
func (s *statefulScheduler) deleteJob(jobId string) {
	var requestor string
	for i, job := range s.inProgressJobs {
		if job.Job.Id == jobId {
			requestor = job.Job.Def.Requestor
			s.inProgressJobs = append(s.inProgressJobs[:i], s.inProgressJobs[i+1:]...)
		}
	}
	jobs := s.requestorMap[requestor]
	for i, job := range jobs {
		if job.Job.Id == jobId {
			s.requestorMap[requestor] = append(jobs[:i], jobs[i+1:]...)
		}
	}
	if len(s.requestorMap[requestor]) == 0 {
		delete(s.requestorMap, requestor)
	}
}

func (s *statefulScheduler) getJob(jobId string) *jobState {
	for _, job := range s.inProgressJobs {
		if job.Job.Id == jobId {
			return job
		}
	}
	return nil
}

// checks if any of the in progress jobs are completed.  If a job is
// completed log an EndSaga Message to the SagaLog asynchronously
func (s *statefulScheduler) checkForCompletedJobs() {
	defer s.stat.Latency(stats.SchedCheckForCompletedLatency_ms).Time().Stop()
	// Check For Completed Jobs & Log EndSaga Message
	for _, jobState := range s.inProgressJobs {
		if jobState.getJobStatus() == domain.Completed && !jobState.EndingSaga {
			// mark job as being completed
			jobState.EndingSaga = true

			// set up variables for async functions for async function & callbacks
			j := jobState

			s.asyncRunner.RunAsync(
				func() error {
					// FIXME: seeing panic on closed channel here after killjob().
					return j.Saga.EndSaga()
				},
				func(err error) {
					if err == nil {
						log.WithFields(
							log.Fields{
								"jobID":     j.Job.Id,
								"requestor": j.Job.Def.Requestor,
								"jobType":   j.Job.Def.JobType,
								"tag":       j.Job.Def.Tag,
							}).Info("Job completed and logged")
						// This job is fully processed remove from InProgressJobs
						s.deleteJob(j.Job.Id)
					} else {
						// set the jobState flag to false, will retry logging
						// EndSaga message on next scheduler loop
						j.EndingSaga = false
						s.stat.Counter(stats.SchedRetriedEndSagaCounter).Inc(1) // TODO errata metric - remove if unused
						log.WithFields(
							log.Fields{
								"jobID":     j.Job.Id,
								"err":       err,
								"requestor": j.Job.Def.Requestor,
								"jobType":   j.Job.Def.JobType,
								"tag":       j.Job.Def.Tag,
							}).Info("Job completed but failed to log")
					}
				})
		}
	}
}

// figures out which tasks to schedule next and on which worker and then runs them
func (s *statefulScheduler) scheduleTasks() {
	// Calculate a list of Tasks to Node Assignments & start running all those jobs
	// Pass nil config so taskScheduler can determine the most appropriate values itself.
	defer s.stat.Latency(stats.SchedScheduleTasksLatency_ms).Time().Stop()
	taskAssignments := s.getTaskAssignments()
	for _, ta := range taskAssignments {
		// Set up variables for async functions & callback
		task := ta.task
		nodeSt := ta.nodeSt
		jobID := task.JobId
		taskID := task.TaskId
		requestor := s.getJob(jobID).Job.Def.Requestor
		jobType := s.getJob(jobID).Job.Def.JobType
		tag := s.getJob(jobID).Job.Def.Tag
		taskDef := task.Def
		taskDef.JobID = jobID
		taskDef.Tag = tag
		jobState := s.getJob(jobID)
		sa := jobState.Saga
		rs := s.runnerFactory(nodeSt.node)
		durationID := taskID
		if s.durationKeyExtractorFn != nil {
			durationID = s.durationKeyExtractorFn(durationID)
		}

		preventRetries := bool(task.NumTimesTried >= s.config.MaxRetriesPerTask)

		log.WithFields(
			log.Fields{
				"jobID":      jobID,
				"taskID":     taskID,
				"node":       nodeSt.node,
				"requestor":  requestor,
				"jobType":    jobType,
				"tag":        tag,
				"taskDef":    taskDef,
				"durationID": durationID,
			}).Info("Starting taskRunner")

		tRunner := &taskRunner{
			saga:   sa,
			runner: rs,
			stat:   s.stat,

			defaultTaskTimeout:    s.config.DefaultTaskTimeout,
			taskTimeoutOverhead:   s.config.TaskTimeoutOverhead,
			runnerRetryTimeout:    s.config.RunnerRetryTimeout,
			runnerRetryInterval:   s.config.RunnerRetryInterval,
			markCompleteOnFailure: preventRetries,

			LogTags: tags.LogTags{
				JobID:  jobID,
				TaskID: taskID,
				Tag:    tag,
			},

			task:   taskDef,
			nodeSt: nodeSt,

			abortCh:      make(chan abortReq, 1),
			queryAbortCh: make(chan interface{}, 1),

			startTime: time.Now(),
		}

		// mark the task as started in the jobState and record its taskRunner
		jobState.taskStarted(taskID, tRunner)

		s.asyncRunner.RunAsync(
			tRunner.run,
			func(err error) {
				defer rs.Release()
				// Update the average duration for this task so, for new jobs, we can schedule the likely long running tasks first.
				if err == nil || err.(*taskError).st.State == runner.TIMEDOUT ||
					(err.(*taskError).st.State == runner.COMPLETE && err.(*taskError).st.ExitCode == 0) {
					addOrUpdateTaskDuration(s.taskDurations, durationID, time.Now().Sub(tRunner.startTime))
				}

				// If the node is absent, or was deleted then re-added, then we need to selectively clean up.
				// The job update is normal but we update the cluster with a fake value which denotes abnormal cleanup.
				// We need the fake value so we don't clobber any new job assignments to that nodeId.
				nodeId := nodeSt.node.Id()
				nodeStInstance, ok := s.clusterState.getNodeState(nodeId)
				nodeAbsent := !ok
				nodeReAdded := false
				if !nodeAbsent {
					nodeReAdded = (&nodeStInstance.readyCh != &nodeSt.readyCh)
				}
				nodeStChanged := nodeAbsent || nodeReAdded
				preempted := false

				if nodeStChanged {
					nodeId = nodeId + ":ERROR"
					log.WithFields(
						log.Fields{
							"node":        nodeSt.node,
							"jobID":       jobID,
							"taskID":      taskID,
							"runningJob":  nodeSt.runningJob,
							"runningTask": nodeSt.runningTask,
							"requestor":   requestor,
							"jobType":     jobType,
							"tag":         tag,
						}).Info("Task *node* lost, cleaning up.")
				}
				if nodeReAdded {
					preempted = true
				}

				flaky := false
				aborted := (err != nil && err.(*taskError).st.State == runner.ABORTED)
				if err != nil {
					// Get the type of error. Currently we only care to distinguish runner (ex: thrift) errors to mark flaky nodes.
					// TODO - we no longer set a node as flaky on failed status.
					// In practice, we've observed that this results in checkout failures causing
					// nodes to drop out of the cluster and reduce capacity to no benefit.
					// A more comprehensive solution would be to overhaul this behavior.
					taskErr := err.(*taskError)
					flaky = (taskErr.runnerErr != nil && taskErr.st.State != runner.FAILED)

					msg := "Error running job (will be retried):"
					if aborted {
						msg = "Error running task, but job kill request received, (will not retry):"
						err = nil
					} else {
						if preventRetries {
							msg = fmt.Sprintf("Error running task (quitting, hit max retries of %d):", s.config.MaxRetriesPerTask)
							err = nil
						} else {
							jobState.errorRunningTask(taskID, err, preempted)
						}
					}
					log.WithFields(
						log.Fields{
							"jobId":     jobID,
							"taskId":    taskID,
							"err":       taskErr,
							"cmd":       strings.Join(taskDef.Argv, " "),
							"requestor": requestor,
							"jobType":   jobType,
							"tag":       tag,
						}).Info(msg)

					// If the task completed successfully but sagalog failed, start a goroutine to retry until it succeeds.
					if taskErr.sagaErr != nil && taskErr.st.RunID != "" && taskErr.runnerErr == nil && taskErr.resultErr == nil {
						log.WithFields(
							log.Fields{
								"jobId":  jobID,
								"taskId": taskID,
							}).Info(msg, " -> starting goroutine to handle failed saga.EndTask. ")
						// TODO this may result in closed channel panic due to sending endSaga to sagalog (below) before endTask
						go func() {
							for err := errors.New(""); err != nil; err = tRunner.logTaskStatus(&taskErr.st, saga.EndTask) {
								time.Sleep(time.Second)
							}
							log.WithFields(
								log.Fields{
									"jobId":     jobID,
									"taskId":    taskID,
									"requestor": requestor,
									"jobType":   jobType,
									"tag":       tag,
								}).Info(msg, " -> finished goroutine to handle failed saga.EndTask. ")
						}()
					}
				}
				if err == nil || aborted {
					log.WithFields(
						log.Fields{
							"jobId":     jobID,
							"taskId":    taskID,
							"command":   strings.Join(taskDef.Argv, " "),
							"requestor": requestor,
							"jobType":   jobType,
							"tag":       tag,
						}).Info("Ending task.")
					jobState.taskCompleted(taskID, true)
				}

				// update cluster state that this node is now free and if we consider the runner to be flaky.
				log.WithFields(
					log.Fields{
						"jobId":     jobID,
						"taskId":    taskID,
						"node":      nodeSt.node,
						"flaky":     flaky,
						"requestor": requestor,
						"jobType":   jobType,
						"tag":       tag,
					}).Info("Freeing node, removed job.")
				s.clusterState.taskCompleted(nodeId, flaky)

				total := 0
				completed := 0
				running := 0
				for _, job := range s.inProgressJobs {
					total += len(job.Tasks)
					completed += job.TasksCompleted
					running += job.TasksRunning
				}
				log.WithFields(
					log.Fields{
						"jobId":     jobID,
						"running":   jobState.TasksRunning,
						"completed": jobState.TasksCompleted,
						"total":     len(jobState.Tasks),
						"isdone":    jobState.TasksCompleted == len(jobState.Tasks),
						"requestor": requestor,
						"jobType":   jobType,
						"tag":       tag,
					}).Info()
				log.WithFields(
					log.Fields{
						"running":   running,
						"completed": completed,
						"total":     total,
						"alldone":   completed == total,
						"requestor": requestor,
						"jobType":   jobType,
						"tag":       tag,
					}).Info("Jobs task summary")
			})
	}
}

//Put the kill request on channel that is processed by the main
//scheduler loop, and wait for the response
func (s *statefulScheduler) KillJob(jobID string) error {
	log.WithFields(
		log.Fields{
			"jobID": jobID,
		}).Info("KillJob requested")
	responseCh := make(chan error, 1)
	req := jobKillRequest{jobId: jobID, responseCh: responseCh}
	s.killJobCh <- req

	return <-req.responseCh
}

func (s *statefulScheduler) GetSagaCoord() saga.SagaCoordinator {
	return s.sagaCoord
}

func (s *statefulScheduler) OfflineWorker(req domain.OfflineWorkerReq) error {
	if !stringInSlice(req.Requestor, s.config.Admins) && len(s.config.Admins) != 0 {
		return fmt.Errorf("Requestor %s unauthorized to offline worker", req.Requestor)
	}
	log.Infof("Offlining worker %s", req.ID)
	n := cluster.NodeId(req.ID)
	if _, ok := s.clusterState.nodes[n]; !ok {
		return fmt.Errorf("Node %s was not present in nodes. It can't be offlined.", req.ID)
	}
	s.clusterState.updateCh <- []cluster.NodeUpdate{cluster.NewUserInitiatedRemove(n)}
	return nil
}

func (s *statefulScheduler) ReinstateWorker(req domain.ReinstateWorkerReq) error {
	if !stringInSlice(req.Requestor, s.config.Admins) && len(s.config.Admins) != 0 {
		return fmt.Errorf("Requestor %s unauthorized to reinstate worker", req.Requestor)
	}
	n := cluster.NodeId(req.ID)
	if ns, ok := s.clusterState.offlinedNodes[n]; !ok {
		return fmt.Errorf("Node %s was not present in offlinedNodes. It can't be reinstated.", req.ID)
	} else {
		log.Infof("Reinstating worker %s", req.ID)
		s.clusterState.updateCh <- []cluster.NodeUpdate{cluster.NewUserInitiatedAdd(ns.node)}
		return nil
	}
}

// process all requests verifying that the jobIds exist:  Send errors back
// immediately on the request channel for jobId that don't exist, then
// kill all the jobs with a valid ID
//
// this function is part of the main scheduler loop
func (s *statefulScheduler) killJobs() {
	defer s.stat.Latency(stats.SchedKillJobsLatency_ms).Time().Stop()
	var validKillRequests []jobKillRequest

	// validate jobids and sending invalid ids back and building a list of valid ids
	for haveKillRequest := true; haveKillRequest == true; {
		select {
		case req := <-s.killJobCh:
			// can we find the job?
			jobState := s.getJob(req.jobId)
			if jobState == nil {
				req.responseCh <- fmt.Errorf("Cannot kill Job Id %s, not found."+
					" (This error can be ignored if kill was a fire-and-forget defensive request)."+
					" The job may be finished, "+
					" the request may still be in the queue to be scheduled, or "+
					" the id may be invalid.  "+
					" Check the job status, verify the id and/or resubmit the kill request after a few moments.",
					req.jobId)
			} else if jobState.JobKilled {
				req.responseCh <- fmt.Errorf("Job Id %s was already killed, request ignored", req.jobId)
			} else {
				jobState.JobKilled = true
				validKillRequests = append(validKillRequests[:], req)
			}
		default:
			haveKillRequest = false
		}
	}

	// kill the jobs with valid ids
	s.processKillJobRequests(validKillRequests)
}

func (s *statefulScheduler) processKillJobRequests(reqs []jobKillRequest) {
	for _, req := range reqs {
		jobState := s.getJob(req.jobId)
		logFields := log.Fields{
			"jobID":     req.jobId,
			"requestor": jobState.Job.Def.Requestor,
			"jobType":   jobState.Job.Def.JobType,
			"tag":       jobState.Job.Def.Tag,
		}
		var updateMessages []saga.SagaMessage
		for _, task := range s.getJob(req.jobId).Tasks {
			msgs := s.abortTask(jobState, task, logFields, UserRequestedErrStr)
			updateMessages = append(updateMessages, msgs...)
		}

		if len(updateMessages) > 0 {
			if err := jobState.Saga.BulkMessage(updateMessages); err != nil {
				logFields["err"] = err
				log.WithFields(logFields).Error("killJobs saga.BulkMessage failure")
			}
		}

		delete(logFields, "err")
		delete(logFields, "taskID")
		log.WithFields(logFields).Info("killJobs summary")

		req.responseCh <- nil
	}
}

// abortTask abort a task - will be triggered by killing a job and when the scheduling algorithm rebalances the workers
func (s *statefulScheduler) abortTask(jobState *jobState, task *taskState, logFields log.Fields, abortMsg string) []saga.SagaMessage {
	logFields["taskID"] = task.TaskId
	log.WithFields(logFields).Info("aborting task")
	var updateMessages []saga.SagaMessage

	if task.Status == domain.InProgress {
		task.TaskRunner.Abort(true, abortMsg)
	} else if task.Status == domain.NotStarted {
		st := runner.AbortStatus("", tags.LogTags{JobID: jobState.Job.Id, TaskID: task.TaskId})
		st.Error = UserRequestedErrStr
		statusAsBytes, err := workerapi.SerializeProcessStatus(st)
		if err != nil {
			s.stat.Counter(stats.SchedFailedTaskSerializeCounter).Inc(1) // TODO errata metric - remove if unused
		}
		s.stat.Counter(stats.SchedCompletedTaskCounter).Inc(1)
		updateMessages = append(updateMessages, saga.MakeStartTaskMessage(jobState.Saga.ID(), task.TaskId, nil))
		updateMessages = append(updateMessages, saga.MakeEndTaskMessage(jobState.Saga.ID(), task.TaskId, statusAsBytes))
		jobState.taskCompleted(task.TaskId, false)
	}
	return updateMessages
}

func addOrUpdateTaskDuration(taskDurations *lru.Cache, taskId string, d time.Duration) {
	var ad *averageDuration
	iface, ok := taskDurations.Get(taskId)
	if !ok {
		ad = &averageDuration{count: 1, duration: d}
	} else {
		ad, ok = iface.(*averageDuration)
		if !ok {
			return
		}
		ad.update(d)
	}
	taskDurations.Add(taskId, ad)
}

// set the max schedulable tasks.   -1 = unlimited, 0 = don't accept any more requests, >0 = only accept job
// requests when the number of running and waiting tasks won't exceed the limit
func (s *statefulScheduler) SetSchedulerStatus(maxTasks int) error {
	err := domain.ValidateMaxTasks(maxTasks)
	if err != nil {
		return err
	}
	s.setThrottle(maxTasks)
	s.persistSettings()
	log.Infof("scheduler throttled to %d", maxTasks)
	return nil
}

// return
// - true/false indicating if the scheduler is accepting job requests
// - the current number of tasks running or waiting to run
// - the max number of tasks the scheduler will handle, -1 -> there is no max number
func (s *statefulScheduler) GetSchedulerStatus() (int, int) {
	var total, completed, _ = s.getSchedulerTaskCounts()
	var task_cnt = total - completed
	return task_cnt, s.getThrottle()
}

func (s *statefulScheduler) SetSchedulingAlg(sa SchedulingAlgorithm) {
	s.config.SchedAlg = sa
}

// GetClassLoadPercents return a copy of the ClassLoadPercents
func (s *statefulScheduler) GetClassLoadPercents() (map[string]int32, error) {
	sa, ok := s.config.SchedAlg.(*LoadBasedAlg)
	if !ok {
		return nil, fmt.Errorf("not using load based scheduler, no load percents")
	}
	return sa.getClassLoadPercents(), nil
}

// SetClassLoadPercents set the scheduler's class load pcts with a copy of the input class load pcts
func (s *statefulScheduler) SetClassLoadPercents(classLoadPercents map[string]int32) error {
	sa, ok := s.config.SchedAlg.(*LoadBasedAlg)
	if !ok {
		return fmt.Errorf("not using load based scheduler, class load pcts ignored")
	}
	sa.setClassLoadPercents(classLoadPercents)
	s.persistSettings()
	return nil
}

// GetRequestorToClassMap return a copy of the RequestorToClassMap
func (s *statefulScheduler) GetRequestorToClassMap() (map[string]string, error) {
	sa, ok := s.config.SchedAlg.(*LoadBasedAlg)
	if !ok {
		return nil, fmt.Errorf("not using load based scheduler, no class map")
	}
	return sa.getRequestorToClassMap(), nil
}

// SetRequestorToClassMap set the scheduler's requestor to class map with a copy of the input map
func (s *statefulScheduler) SetRequestorToClassMap(requestorToClassMap map[string]string) error {
	sa, ok := s.config.SchedAlg.(*LoadBasedAlg)
	if !ok {
		return fmt.Errorf("not using load based scheduler, requestor to class map ignored")
	}
	sa.setRequestorToClassMap(requestorToClassMap)
	s.persistSettings()
	return nil
}

// GetRebalanceMinimumDuration
func (s *statefulScheduler) GetRebalanceMinimumDuration() (time.Duration, error) {
	sa, ok := s.config.SchedAlg.(*LoadBasedAlg)
	if !ok {
		return 0, fmt.Errorf("not using load based scheduler, no rebalance min duration")
	}
	return sa.getRebalanceMinimumDuration(), nil
}

// GetRebalanceMinimumDuration
func (s *statefulScheduler) SetRebalanceMinimumDuration(durationMin time.Duration) error {
	sa, ok := s.config.SchedAlg.(*LoadBasedAlg)
	if !ok {
		return fmt.Errorf("not using load based scheduler, requestor to rebalance min duration ignored")
	}
	sa.setRebalanceMinimumDuration(durationMin)
	s.persistSettings()
	return nil
}

// GetRebalanceThreshold
func (s *statefulScheduler) GetRebalanceThreshold() (int32, error) {
	sa, ok := s.config.SchedAlg.(*LoadBasedAlg)
	if !ok {
		return 0, fmt.Errorf("not using load based scheduler, no rebalance threshold")
	}
	return int32(sa.getRebalanceThreshold()), nil
}

// SetRebalanceThreshold
func (s *statefulScheduler) SetRebalanceThreshold(threshold int32) error {
	sa, ok := s.config.SchedAlg.(*LoadBasedAlg)
	if !ok {
		return fmt.Errorf("not using load based scheduler, requestor to rebalance threshold ignored")
	}
	sa.setRebalanceThreshold(int(threshold))
	s.persistSettings()
	return nil
}

func (s *statefulScheduler) SetPersistor(persistor Persistor) {
	s.persistor = persistor
}

func (s *statefulScheduler) getThrottle() int {
	s.TaskThrottleMu.RLock()
	defer s.TaskThrottleMu.RUnlock()
	return s.config.TaskThrottle
}

func (s *statefulScheduler) setThrottle(throttle int) {
	s.TaskThrottleMu.Lock()
	defer s.TaskThrottleMu.Unlock()
	s.config.TaskThrottle = throttle
}<|MERGE_RESOLUTION|>--- conflicted
+++ resolved
@@ -170,18 +170,15 @@
 	tasksByJobClassAndStartTimeSec map[taskClassAndStartKey]taskStateByJobIDTaskID // map of tasks by their class and start time
 
 	// stats
-<<<<<<< HEAD
 	stat stats.StatsReceiver
 
 	persistor      Persistor
 	TaskThrottleMu sync.RWMutex // mutex must be here to avoid copying the lock when passing config to scheduler constructor
-=======
-	stat                        stats.StatsReceiver
+
 	requestorHistoryEntriesSize int64
 
 	// durationKeyExtractorFn - function to extract, from taskID, the key to use for tracking task average durations
 	durationKeyExtractorFn func(string) string
->>>>>>> 953cfb81
 }
 
 // contains jobId to be killed and callback for the result of processing the request
@@ -212,11 +209,8 @@
 		rf,
 		config,
 		stat,
-<<<<<<< HEAD
 		nil,
-=======
 		durationKeyExtractorFn,
->>>>>>> 953cfb81
 	)
 }
 
@@ -233,12 +227,8 @@
 	rf RunnerFactory,
 	config SchedulerConfig,
 	stat stats.StatsReceiver,
-<<<<<<< HEAD
 	persistor Persistor,
-) *statefulScheduler {
-=======
 	durationKeyExtractorFn func(string) string) *statefulScheduler {
->>>>>>> 953cfb81
 	nodeReadyFn := func(node cluster.Node) (bool, time.Duration) {
 		run := rf(node)
 		st, svc, err := run.StatusAll()
@@ -326,18 +316,14 @@
 		stat:             stat,
 
 		tasksByJobClassAndStartTimeSec: tasksByClassAndStartMap,
-<<<<<<< HEAD
 		persistor:                      persistor,
+		durationKeyExtractorFn:         durationKeyExtractorFn,
 	}
 
 	sched.setThrottle(-1)
 
 	if sched.persistor == nil {
 		sched.persistor = Persistor(&nopPersistor{})
-=======
-
-		durationKeyExtractorFn: durationKeyExtractorFn,
->>>>>>> 953cfb81
 	}
 	sched.loadSettings()
 
