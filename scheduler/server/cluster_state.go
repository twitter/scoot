package server

import (
	"fmt"
	"time"

	"github.com/davecgh/go-spew/spew"
	log "github.com/sirupsen/logrus"

	"github.com/twitter/scoot/cloud/cluster"
	"github.com/twitter/scoot/common/stats"
)

const noJob = ""
const noTask = ""
const defaultMaxLostDuration = time.Minute
const defaultMaxFlakyDuration = 15 * time.Minute

var nilTime = time.Time{}

// Cluster will use this function to determine if newly added nodes are ready to be used.
type ReadyFn func(cluster.Node) (ready bool, backoffDuration time.Duration)

// clusterState maintains a cluster of nodes and information about what task is running on each node.
// nodeGroups is for node affinity where we want to remember which node last ran with what snapshot.
// NOTE: a node can be both running in scheduler and suspended here (distributed system eventual consistency...)
type clusterState struct {
	updateCh         chan []cluster.NodeUpdate
	nodes            map[cluster.NodeId]*nodeState // All healthy nodes.
	suspendedNodes   map[cluster.NodeId]*nodeState // All new, lost, or flaky nodes, disjoint from 'nodes'.
	offlinedNodes    map[cluster.NodeId]*nodeState // All User initiated offline nodes. Disjoint from 'nodes' & 'suspendedNodes'
	nodeGroups       map[string]*nodeGroup         // key is a snapshotId.
	maxLostDuration  time.Duration                 // after which we remove a node from the cluster entirely
	maxFlakyDuration time.Duration                 // after which we mark it not flaky and put it back in rotation.
	readyFn          ReadyFn                       // If provided, new nodes will be suspended until this returns true.
	numRunning       int                           // Number of running nodes. running + free + suspended ~= allNodes (may lag)
	stats            stats.StatsReceiver           // for collecting stats about node availability
<<<<<<< HEAD

	itersWithoutChange int
=======
	nopUpdateCnt     int
>>>>>>> dc1d23bc
}

func (c *clusterState) isOfflined(ns *nodeState) bool {
	if _, ok := c.offlinedNodes[ns.node.Id()]; ok {
		return true
	}
	return false
}

type nodeGroup struct {
	idle map[cluster.NodeId]*nodeState
	busy map[cluster.NodeId]*nodeState
}

func newNodeGroup() *nodeGroup {
	return &nodeGroup{idle: map[cluster.NodeId]*nodeState{}, busy: map[cluster.NodeId]*nodeState{}}
}

// The State of A Node in the Cluster
type nodeState struct {
	node        cluster.Node
	runningJob  string
	runningTask string
	snapshotId  string
	timeLost    time.Time        // Time when node was marked lost, if set (lost and flaky are mutually exclusive).
	timeFlaky   time.Time        // Time when node was marked flaky, if set (lost and flaky are mutually exclusive).
	readyCh     chan interface{} // We create goroutines for each new node which will close this channel once the node is ready.
	removedCh   chan interface{} // We send nil when a node has been removed and we want the above goroutine to exit.
}

func (n *nodeState) String() string {
	return fmt.Sprintf("{node:%s, jobId:%s, taskId:%s, snapshotId:%s, timeLost:%v, timeFlaky:%v, ready:%t}",
		spew.Sdump(n.node), n.runningJob, n.runningTask, n.snapshotId, n.timeLost, n.timeFlaky, (n.readyCh == nil))
}

// This node was either reported lost by a NodeUpdate and we keep it around for a bit in case it revives,
// or it experienced connection related errors so we sideline it for a little while.
func (ns *nodeState) suspended() bool {
	return ns.readyCh != nil || ns.timeLost != nilTime || ns.timeFlaky != nilTime
}

// This node is ready if the readyCh has been closed, either upon creation or in the startReadyLoop() goroutine.
// Note, nodes can be ready and healthy but still suspended due to update() lagging behind async startReadyLoop().
func (ns *nodeState) ready() bool {
	ready := (ns.readyCh == nil)
	if !ready {
		select {
		case <-ns.readyCh:
			ready = true
		default:
		}
	}
	return ready
}

// Starts a goroutine loop checking node readiness, waiting 'backoff' time between checks, and exiting if node is fully removed.
func (ns *nodeState) startReadyLoop(rfn ReadyFn) {
	ns.readyCh = make(chan interface{})
	go func() {
		done := false
		for !done {
			if ready, backoff := rfn(ns.node); ready {
				close(ns.readyCh)
				done = true
			} else if backoff == 0 {
				done = true
			} else {
				select {
				case <-ns.removedCh:
					done = true
				case <-time.After(backoff):
					break
				}
			}
		}
	}()
}

// Initializes a Node State for the specified Node
func newNodeState(node cluster.Node) *nodeState {
	return &nodeState{
		node:        node,
		runningJob:  noJob,
		runningTask: noTask,
		snapshotId:  "",
		timeLost:    nilTime,
		timeFlaky:   nilTime,
		readyCh:     nil,
		removedCh:   make(chan interface{}),
	}
}

// Creates a New State Distributor with the initial nodes, and which updates
// nodes added or removed based on the supplied channel. ReadyFn is optional.
// New cluster is returned along with a doneCh which the caller can close to exit our goroutine.
func newClusterState(initial []cluster.Node, updateCh chan []cluster.NodeUpdate, rfn ReadyFn, stats stats.StatsReceiver) *clusterState {
	var updates []cluster.NodeUpdate
	for _, n := range initial {
		updates = append(updates, cluster.NewAdd(n))
	}
	cs := &clusterState{
		updateCh:         updateCh,
		nodes:            make(map[cluster.NodeId]*nodeState),
		suspendedNodes:   map[cluster.NodeId]*nodeState{},
		offlinedNodes:    make(map[cluster.NodeId]*nodeState),
		nodeGroups:       map[string]*nodeGroup{"": newNodeGroup()},
		maxLostDuration:  defaultMaxLostDuration,
		maxFlakyDuration: defaultMaxFlakyDuration,
		readyFn:          rfn,
		stats:            stats,
	}
	cs.update(updates)
	return cs
}

// Number of free nodes that are not in a suspended state.
func (c *clusterState) numFree() int {
	// This can go negative due to lost nodes, set lower bound at zero.
	return max(0, len(c.nodes)-c.numRunning)
}

// Update ClusterState to reflect that a task has been scheduled on a particular node
// SnapshotId should be the value from the task definition associated with the given taskId.
func (c *clusterState) taskScheduled(nodeId cluster.NodeId, jobId, taskId, snapshotId string) {
	ns := c.nodes[nodeId]

	delete(c.nodeGroups[ns.snapshotId].idle, nodeId)
	empty := len(c.nodeGroups[ns.snapshotId].idle) == 0 && len(c.nodeGroups[ns.snapshotId].busy) == 0
	if ns.snapshotId != "" && empty {
		delete(c.nodeGroups, ns.snapshotId)
	}

	if _, ok := c.nodeGroups[snapshotId]; !ok {
		c.nodeGroups[snapshotId] = newNodeGroup()
	}
	c.nodeGroups[snapshotId].busy[nodeId] = ns

	ns.runningJob = jobId
	ns.runningTask = taskId
	ns.snapshotId = snapshotId
	c.numRunning++
}

// Update ClusterState to reflect that a task has finished running on
// a particular node, whether successfully or unsuccessfully.
// If the node isn't found then the node was already suspended and deleted, just decrement numRunning.
func (c *clusterState) taskCompleted(nodeId cluster.NodeId, flaky bool) {
	var ns *nodeState
	var ok bool
	if ns, ok = c.nodes[nodeId]; !ok {
		// This node was removed from the cluster already, check if it was moved to suspendedNodes.
		ns, ok = c.suspendedNodes[nodeId]
	}
	if ok {
		if flaky && !ns.suspended() {
			delete(c.nodes, nodeId)
			c.suspendedNodes[nodeId] = ns
			ns.timeFlaky = time.Now()
		}
		ns.runningJob = noJob
		ns.runningTask = noTask
		delete(c.nodeGroups[ns.snapshotId].busy, nodeId)
		c.nodeGroups[ns.snapshotId].idle[nodeId] = ns
	} else {
		log.Infof("TaskCompleted specified an unknown node: %v (flaky=%t) (likely reaped already)", nodeId, flaky)
	}
	c.numRunning--
}

func (c *clusterState) getNodeState(nodeId cluster.NodeId) (*nodeState, bool) {
	ns, ok := c.nodes[nodeId]
	return ns, ok
}

// upate cluster state to reflect added and removed nodes
func (c *clusterState) updateCluster() {
	defer c.stats.Latency(stats.SchedUpdateClusterLatency_ms).Time().Stop()
	select {
	case updates, ok := <-c.updateCh:
		if !ok {
			c.updateCh = nil
		}
		c.update(updates)
	default:
		c.update(nil)
	}
}

// Processes nodes being added and removed from the cluster & updates the distributor state accordingly.
// Note, we don't expect there to be many updates after startup if the cluster is relatively stable.
//TODO(jschiller) this assumes that new nodes never have the same id as previous ones but we shouldn't rely on that.
func (c *clusterState) update(updates []cluster.NodeUpdate) {
	// Apply updates
	adds := 0
	removals := 0
	for _, update := range updates {
		var newNode *nodeState
		switch update.UpdateType {
		case cluster.NodeAdded:
			adds += 1
			// UserInitiated is true only when this NodeUpdate comes from a ReinstateWorker or OfflineWorker request
			if update.UserInitiated {
				log.Infof("NodeAdded: Reinstating node %s", update.Id)
				if ns, ok := c.offlinedNodes[update.Id]; ok {
					c.nodes[update.Id] = ns
					delete(c.offlinedNodes, update.Id)
				} else {
					log.Errorf("NodeAdded: Unable to reinstate node %s, not present in offlinedNodes", update.Id)
				}
			} else if ns, ok := c.suspendedNodes[update.Id]; ok {
				if !ns.ready() {
					// Adding a node that's already suspended as non-ready, leave it in that state until ready.
					log.Infof("NodeAdded: Suspended node re-added but still awaiting readiness check %v (%s)", update.Id, ns)
				} else if ns.timeLost != nilTime {
					// This node was suspended as lost earlier, we can recover it now.
					ns.timeLost = nilTime
					c.nodes[update.Id] = ns
					delete(c.suspendedNodes, update.Id)
					log.Infof("NodeAdded: Recovered suspended node %v (%s), %s", update.Id, ns, c.status())
				} else {
					log.Infof("NodeAdded: Ignoring NodeAdded event for suspended flaky node. %v (%s)", update.Id, ns)
				}
			} else if ns, ok := c.nodes[update.Id]; !ok {
				// This is a new unrecognized node, add it to the cluster, possibly in a suspended state.
				if c.readyFn == nil {
					// We're not checking readiness, skip suspended state and add this as a healthy node.
					newNode = newNodeState(update.Node)
					c.nodes[update.Id] = newNode
					newNode.readyCh = nil
					log.Infof("NodeAdded: Added new node: %v (%#v), %s", update.Id, update.Node, c.status())
				} else {
					// Add this to the suspended nodes and start a goroutine to check for readiness.
					newNode = newNodeState(update.Node)
					c.suspendedNodes[update.Id] = newNode
					log.Infof("NodeAdded: Added new suspended node: %v (%#v), %s", update.Id, update.Node, c.status())
					newNode.startReadyLoop(c.readyFn)
				}
				c.nodeGroups[""].idle[update.Id] = newNode
			} else {
				// This node is already present, log this spurious add.
				log.Infof("NodeAdded: Node already added!! %v (%s)", update.Id, ns)
			}

		case cluster.NodeRemoved:
			removals += 1
			// UserInitiated is true only when this NodeUpdate comes from a ReinstateWorker or OfflineWorker request
			if update.UserInitiated {
				log.Infof("NodeRemoved: Offlining node %s", update.Id)
				if ns, ok := c.nodes[update.Id]; ok {
					c.offlinedNodes[update.Id] = ns
					delete(c.nodes, update.Id)
				} else if ns, ok := c.suspendedNodes[update.Id]; ok {
					c.offlinedNodes[update.Id] = ns
					delete(c.suspendedNodes, update.Id)
				} else {
					log.Errorf("NodeRemoved: Unable to offline node %s, not present in nodes or suspendedNodes", update.Id)
				}
			} else if ns, ok := c.suspendedNodes[update.Id]; ok {
				// Node already suspended, make sure it's now marked as lost and not flaky (keep readiness status intact).
				log.Infof("NodeRemoved: Already suspended node marked as removed: %v (was %s)", update.Id, ns)
				ns.timeLost = time.Now()
				ns.timeFlaky = nilTime
			} else if ns, ok := c.nodes[update.Id]; ok {
				// This was a healthy node, mark it as lost now.
				ns.timeLost = time.Now()
				c.suspendedNodes[update.Id] = ns
				delete(c.nodes, update.Id)
				log.Infof("NodeRemoved: Removing node by marking as lost: %v (%s), %s", update.Id, ns, c.status())
			} else {
				// We don't know about this node, log spurious remove.
				log.Infof("NodeRemoved: Cannot remove unknown node: %v", update.Id)
			}
		}
	}
<<<<<<< HEAD
=======

	// debugging scheduler performance issues: record when we see nodes being added removed
	// also record how many times we've checked and didn't see any changes (we're wondering if
	// this go routine is being swapped out for long periods of time).
	if adds > 0 || removals > 0 {
		log.Infof("Number of nodes added: %d\nNumber of nodes removed: %d, (%d cluster updates with no change)", adds, removals, c.nopUpdateCnt)
		c.nopUpdateCnt = 0
	} else {
		c.nopUpdateCnt++
	}
>>>>>>> dc1d23bc

	// Clean up lost nodes that haven't recovered in time, add flaky nodes back into rotation after some time,
	// and check if newly added non-ready nodes are ready to be put into rotation.
	now := time.Now()
	for _, ns := range c.suspendedNodes {
		if ns.ready() {
			ns.readyCh = nil
		}
		if !ns.suspended() {
			// This node is initialized, remove it from suspended nodes and add it to the healthy node pool.
			c.nodes[ns.node.Id()] = ns
			delete(c.suspendedNodes, ns.node.Id())
			log.Infof("SuspendedNode: Node now ready, adding to rotation: %v (%s), %s", ns.node.Id(), ns, c.status())
		} else if ns.timeLost != nilTime && now.Sub(ns.timeLost) > c.maxLostDuration {
			// This node has been missing too long, delete all references to it.
			delete(c.suspendedNodes, ns.node.Id())
			delete(c.nodeGroups[ns.snapshotId].idle, ns.node.Id())
			delete(c.nodeGroups[ns.snapshotId].busy, ns.node.Id())
			log.Infof("SuspendedNode: Deleting lost node: %v (%s), %s", ns.node.Id(), ns, c.status())
			// Try to notify this node's goroutine about removal so it can stop checking readiness if necessary.
			select {
			case ns.removedCh <- nil:
			default:
			}
		} else if ns.timeFlaky != nilTime && now.Sub(ns.timeFlaky) > c.maxFlakyDuration {
			// This flaky node has been suspended long enough, try adding it back to the healthy node pool.
			// We process this like a new node, using the startReadyLoop/readyFn if present to reapply any side-effects.
			//
			// TimeFlaky should've been the only time* value set at this point, reset it.
			// SnapshotId must be reset since it's used in taskScheduled() and may be gone from nodeGroups.
			ns.timeFlaky = nilTime
			ns.snapshotId = ""
			if c.readyFn != nil {
				log.Infof("SuspendedNode: Reinstating flaky node momentarily: %v (%s), %s", ns.node.Id(), ns, c.status())
				ns.startReadyLoop(c.readyFn)
			} else {
				log.Infof("SuspendedNode:  Reinstating flaky node now: %v (%s), %s", ns.node.Id(), ns, c.status())
				delete(c.suspendedNodes, ns.node.Id())
				c.nodes[ns.node.Id()] = ns
			}
		}
	}

	if adds > 0 || removals > 0 {
		log.Infof("Number of nodes added: %d\nNumber of nodes removed: %d, num iterations without change: %d. %s", adds, removals, c.itersWithoutChange, c.status())
		c.itersWithoutChange = 0
	} else {
		c.itersWithoutChange++
	}

	c.stats.Gauge(stats.ClusterAvailableNodes).Update(int64(len(c.nodes)))
	c.stats.Gauge(stats.ClusterFreeNodes).Update(int64(c.numFree()))
	c.stats.Gauge(stats.ClusterRunningNodes).Update(int64(c.numRunning))
	c.stats.Gauge(stats.ClusterLostNodes).Update(int64(len(c.suspendedNodes)))
}

func (c *clusterState) status() string {
	return fmt.Sprintf("now have %d healthy (%d free, %d running), and %d suspended",
		len(c.nodes), c.numFree(), c.numRunning, len(c.suspendedNodes))
}<|MERGE_RESOLUTION|>--- conflicted
+++ resolved
@@ -35,12 +35,7 @@
 	readyFn          ReadyFn                       // If provided, new nodes will be suspended until this returns true.
 	numRunning       int                           // Number of running nodes. running + free + suspended ~= allNodes (may lag)
 	stats            stats.StatsReceiver           // for collecting stats about node availability
-<<<<<<< HEAD
-
-	itersWithoutChange int
-=======
 	nopUpdateCnt     int
->>>>>>> dc1d23bc
 }
 
 func (c *clusterState) isOfflined(ns *nodeState) bool {
@@ -215,7 +210,7 @@
 	return ns, ok
 }
 
-// upate cluster state to reflect added and removed nodes
+// update cluster state to reflect added and removed nodes
 func (c *clusterState) updateCluster() {
 	defer c.stats.Latency(stats.SchedUpdateClusterLatency_ms).Time().Stop()
 	select {
@@ -315,8 +310,6 @@
 			}
 		}
 	}
-<<<<<<< HEAD
-=======
 
 	// debugging scheduler performance issues: record when we see nodes being added removed
 	// also record how many times we've checked and didn't see any changes (we're wondering if
@@ -327,7 +320,6 @@
 	} else {
 		c.nopUpdateCnt++
 	}
->>>>>>> dc1d23bc
 
 	// Clean up lost nodes that haven't recovered in time, add flaky nodes back into rotation after some time,
 	// and check if newly added non-ready nodes are ready to be put into rotation.
@@ -372,10 +364,10 @@
 	}
 
 	if adds > 0 || removals > 0 {
-		log.Infof("Number of nodes added: %d\nNumber of nodes removed: %d, num iterations without change: %d. %s", adds, removals, c.itersWithoutChange, c.status())
-		c.itersWithoutChange = 0
+		log.Infof("Number of nodes added: %d\nNumber of nodes removed: %d, num iterations without change: %d. %s", adds, removals, c.nopUpdateCnt, c.status())
+		c.nopUpdateCnt = 0
 	} else {
-		c.itersWithoutChange++
+		c.nopUpdateCnt++
 	}
 
 	c.stats.Gauge(stats.ClusterAvailableNodes).Update(int64(len(c.nodes)))
