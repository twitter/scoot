--- conflicted
+++ resolved
@@ -16,20 +16,8 @@
 	"github.com/twitter/scoot/common"
 	"github.com/twitter/scoot/common/endpoints"
 	"github.com/twitter/scoot/common/log/hooks"
-<<<<<<< HEAD
-	"github.com/twitter/scoot/os/temp"
-=======
-	"github.com/twitter/scoot/common/stats"
-	"github.com/twitter/scoot/config/jsonconfig"
-	"github.com/twitter/scoot/config/scootconfig"
->>>>>>> 589e2f92
 	"github.com/twitter/scoot/scheduler"
 	"github.com/twitter/scoot/scheduler/scheduler/config"
-<<<<<<< HEAD
-=======
-	"github.com/twitter/scoot/scheduler/server"
-	"io/ioutil"
->>>>>>> 589e2f92
 )
 
 func nopDurationKeyExtractor(id string) string {
@@ -72,7 +60,6 @@
 	statsReceiver := endpoints.MakeStatsReceiver("scheduler").Precision(time.Millisecond)
 	httpServer := endpoints.NewTwitterServer(endpoints.Addr(*httpAddr), statsReceiver, nil)
 
-<<<<<<< HEAD
 	bazelGRPCConfig := &bazel.GRPCConfig{
 		GRPCAddr:          *grpcAddr,
 		ListenerMaxConns:  *grpcConns,
@@ -80,16 +67,6 @@
 		BurstLimitPerSec:  *grpcBurst,
 		ConcurrentStreams: *grpcStreams,
 		MaxConnIdleMins:   *grpcIdleMins,
-	}
-=======
-		func() (string, error) {
-			return ioutil.TempDir("", "sched")
-		},
->>>>>>> 589e2f92
-
-	tmpDir, err := temp.NewTempDir("", "sched")
-	if err != nil {
-		panic(fmt.Errorf("error getting temp dir.  Scheduler not started. %s", err))
 	}
 
 	var cluster *cluster.Cluster
@@ -108,5 +85,5 @@
 
 	log.Infof("Starting Cloud Scoot API Server & Scheduler on %s with %s", *thriftAddr, *configFlag)
 	StartServer(schedulerConfig.SchedulerConfiguration, schedulerConfig.SagaLog, schedulerConfig.Workers, thriftServerSocket, &statsReceiver, common.DefaultClientTimeout, httpServer, bazelGRPCConfig,
-		tmpDir, nil, nopDurationKeyExtractor, cluster)
+		nil, nopDurationKeyExtractor, cluster)
 }