--- conflicted
+++ resolved
@@ -15,15 +15,9 @@
 
 ## Bundle name conventions
 * HTTP Bundlestore server - For now names look like 'bs-<sha>.bundle'
-<<<<<<< HEAD
-* GRPC Bazel CAS server - based on Digest - see Bazel remote execution/CAS documentation
-Note that the above means that although the Store backing a server can support HTTP and GRPC APIs,
-the HTTP API naming restriction prevents accesing GRPC artifacts.
-=======
 * GRPC Bazel CAS server - based on Digest - 'blob-<digest hash>.blob'. See bazel/README.md
 Note that the above means that although the Store backing a server can support HTTP and GRPC APIs,
 the HTTP API naming restriction prevents accessing GRPC artifacts.
->>>>>>> 6fc260d4
 
 ## Server
 Server makes a store accessible via http and doesn't do much else at this time. Future work
