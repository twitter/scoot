--- conflicted
+++ resolved
@@ -30,11 +30,7 @@
 	log.Printf("Fetching %s", uri)
 	resp, err := s.client.Get(uri)
 	if err != nil {
-<<<<<<< HEAD
-		log.Printf("Fetch failed %s %v", uri, err)
-=======
 		log.Printf("Fetched w/error: %s %v", uri, err)
->>>>>>> 477af10b
 		return nil, err
 	}
 	log.Printf("Fetch result %s %v", uri, resp.StatusCode)
