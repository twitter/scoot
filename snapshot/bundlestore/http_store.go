--- conflicted
+++ resolved
@@ -67,24 +67,6 @@
 	uri := s.rootURI + name
 	log.Printf("Posting %s", uri)
 	resp, err := s.client.Post(uri, "text/plain", data)
-<<<<<<< HEAD
-	log.Printf("Posted %s", uri)
-	if err != nil {
-		log.Printf("Error posting %s, err: %v", uri, err)
-		return err
-	}
-
-	if resp.StatusCode == http.StatusOK {
-		return nil
-	}
-
-	msg, err := ioutil.ReadAll(resp.Body)
-	if err != nil {
-		return err
-	}
-
-	return fmt.Errorf("could not write %v", string(msg))
-=======
 	if err == nil {
 		defer resp.Body.Close()
 		if resp.StatusCode != http.StatusOK {
@@ -98,5 +80,4 @@
 
 func AddrToUri(addr string) string {
 	return "http://" + addr + "/bundle/"
->>>>>>> bdd4cde7
 }