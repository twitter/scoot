--- conflicted
+++ resolved
@@ -2,10 +2,6 @@
 
 import (
 	"fmt"
-<<<<<<< HEAD
-	"net"
-=======
->>>>>>> 6fc260d4
 	"net/http"
 	"regexp"
 
@@ -33,11 +29,7 @@
 // Make a new server that delegates to an underlying store.
 // TTL may be nil, in which case defaults are applied downstream.
 // TTL duration may be overriden by request headers, but we always pass this TTLKey to the store.
-<<<<<<< HEAD
-func MakeServer(s store.Store, ttl *store.TTLConfig, stat stats.StatsReceiver, l net.Listener) *Server {
-=======
 func MakeServer(s store.Store, ttl *store.TTLConfig, stat stats.StatsReceiver, l bazel.GRPCListener) *Server {
->>>>>>> 6fc260d4
 	scopedStat := stat.Scope("bundlestoreServer")
 	go stats.StartUptimeReporting(scopedStat, stats.BundlestoreUptime_ms, stats.BundlestoreServerStartedGauge, stats.DefaultStartupGaugeSpikeLen)
 	cfg := &store.StoreConfig{Store: s, TTLCfg: ttl, Stat: scopedStat}
