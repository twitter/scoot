package gitdb

import (
	"fmt"
	"sync"

	"github.com/scootdev/scoot/os/temp"
	snap "github.com/scootdev/scoot/snapshot"
	"github.com/scootdev/scoot/snapshot/git/repo"
)

// snapshotKind describes the kind of a Snapshot: is it an FSSnapshot or a GitCommitSnapshot
// kind instead of type because type is a keyword
type snapshotKind string

const (
	kindFSSnapshot        snapshotKind = "fs"
	kindGitCommitSnapshot snapshotKind = "gc"
)

var kinds = map[snapshotKind]bool{
	kindFSSnapshot:        true,
	kindGitCommitSnapshot: true,
}

type AutoUploadDest int

const (
	AutoUploadNone AutoUploadDest = iota
	AutoUploadTags
	AutoUploadBundlestore
)

// MakeDB makes a gitdb.DB that uses dataRepo for data and tmp for temporary directories
<<<<<<< HEAD
func MakeDBFromRepo(dataRepo *repo.Repository, tmp *temp.TempDir, stream *StreamConfig,
	tags *TagsConfig, autoUploadDest AutoUploadDest) *DB {
	return makeDB(dataRepo, nil, tmp, stream, tags, autoUploadDest)
}

// MakeDBNewRepo makes a gitDB that uses a new DB, populated by initer
func MakeDBNewRepo(initer RepoIniter, tmp *temp.TempDir, stream *StreamConfig,
	tags *TagsConfig, autoUploadDest AutoUploadDest) *DB {
	return makeDB(nil, initer, tmp, stream, tags, autoUploadDest)
}

func makeDB(dataRepo *repo.Repository, initer RepoIniter, tmp *temp.TempDir, stream *StreamConfig,
	tags *TagsConfig, autoUploadDest AutoUploadDest) *DB {
	if (dataRepo == nil) == (initer == nil) {
		panic(fmt.Errorf("exactly one of dataRepo and initer must be non-nil in call to makeDB: %v %v", dataRepo, initer))
	}
	result := &DB{
		reqCh:      make(chan req),
		initDoneCh: make(chan struct{}),
		dataRepo:   dataRepo,
		tmp:        tmp,
		checkouts:  make(map[string]bool),
		local:      &localBackend{},
		stream:     &streamBackend{cfg: stream},
		tags:       &tagsBackend{cfg: tags},
=======
func MakeDB(dataRepo *repo.Repository, tmp *temp.TempDir, stream *StreamConfig,
	tags *TagsConfig, bundles *BundlestoreConfig, autoUploadDest AutoUploadDest) *DB {
	result := &DB{
		reqCh:     make(chan req),
		dataRepo:  dataRepo,
		tmp:       tmp,
		checkouts: make(map[string]bool),
		local:     &localBackend{},
		stream:    &streamBackend{cfg: stream},
		tags:      &tagsBackend{cfg: tags},
		bundles:   &bundlestoreBackend{cfg: bundles},
>>>>>>> 8aaea1c1
	}

	switch autoUploadDest {
	case AutoUploadNone:
	case AutoUploadTags:
<<<<<<< HEAD
		result.autoUpload = result.tags
=======
		result.remote = result.tags
	case AutoUploadBundlestore:
		result.remote = result.bundles
>>>>>>> 8aaea1c1
	default:
		panic(fmt.Errorf("unknown GitDB AutoUpload destination: %v", autoUploadDest))
	}

	go result.loop(initer)
	return result
}

type RepoIniter interface {
	Init() (*repo.Repository, error)
}

// DB stores its data in a Git Repo
type DB struct {
	// DB uses a goroutine to serve requests, with requests of type req
	reqCh chan req

	// Our init can fail, and if it did, err will be non-nil, so before sending
	// to reqCh, read from initDoneCh (which will be closed after initialization is done)
	// and test if err is non-nil
	initDoneCh chan struct{}
	err        error

	// must hold workTreeLock before sending a checkoutReq to reqCh
	workTreeLock sync.Mutex

	// All data below here should be accessed only by the loop() goroutine
<<<<<<< HEAD
	dataRepo   *repo.Repository
	tmp        *temp.TempDir
	checkouts  map[string]bool // checkouts stores bare checkouts, but not the git worktree
	local      *localBackend
	stream     *streamBackend
	tags       *tagsBackend
	autoUpload uploader // This is one of our backends that we use to upload automatically
=======
	dataRepo  *repo.Repository
	tmp       *temp.TempDir
	checkouts map[string]bool // checkouts stores bare checkouts, but not the git worktree
	local     *localBackend
	stream    *streamBackend
	tags      *tagsBackend
	bundles   *bundlestoreBackend
	remote    uploader // This is one of our backends that we use to upload automatically
	// TODO(dbentley): implement uploader
>>>>>>> 8aaea1c1
}

// req is a request interface
type req interface {
	req()
}

// Close stops the DB
func (db *DB) Close() {
	close(db.reqCh)
}

// initialize our repo (if necessary)
func (db *DB) init(initer RepoIniter) {
	defer close(db.initDoneCh)
	if initer != nil {
		db.dataRepo, db.err = initer.Init()
	}
}

// loop loops serving requests serially
func (db *DB) loop(initer RepoIniter) {
	if db.init(initer); db.err != nil {
		// we couldn't create our repo, so all operations will fail before
		// sending to reqCh, so we can stop serving
		return
	}

	for db.reqCh != nil {
		req, ok := <-db.reqCh
		if !ok {
			db.reqCh = nil
			continue
		}
		switch req := req.(type) {
		case ingestReq:
			s, err := db.ingestDir(req.dir)
			if err == nil && db.autoUpload != nil {
				s, err = db.autoUpload.upload(s, db)
			}
			if err != nil {
				req.resultCh <- idAndError{err: err}
			} else {
				req.resultCh <- idAndError{id: s.ID()}
			}
		case ingestGitCommitReq:
			s, err := db.ingestGitCommit(req.ingestRepo, req.commitish)
			if err == nil && db.autoUpload != nil {
				s, err = db.autoUpload.upload(s, db)
			}

			if err != nil {
				req.resultCh <- idAndError{err: err}
			} else {
				req.resultCh <- idAndError{id: s.ID()}
			}
		case checkoutReq:
			path, err := db.checkout(req.id)
			req.resultCh <- stringAndError{str: path, err: err}
		case releaseCheckoutReq:
			req.resultCh <- db.releaseCheckout(req.path)
		default:
			panic(fmt.Errorf("unknown reqtype: %T %v", req, req))
		}
	}
}

type ingestReq struct {
	dir      string
	resultCh chan idAndError
}

func (r ingestReq) req() {}

type idAndError struct {
	id  snap.ID
	err error
}

// IngestDir ingests a directory directly.
func (db *DB) IngestDir(dir string) (snap.ID, error) {
	if <-db.initDoneCh; db.err != nil {
		return "", db.err
	}
	resultCh := make(chan idAndError)
	db.reqCh <- ingestReq{dir: dir, resultCh: resultCh}
	result := <-resultCh
	return result.id, result.err
}

type ingestGitCommitReq struct {
	ingestRepo *repo.Repository
	commitish  string
	resultCh   chan idAndError
}

func (r ingestGitCommitReq) req() {}

// IngestGitCommit ingests the commit identified by commitish from ingestRepo
func (db *DB) IngestGitCommit(ingestRepo *repo.Repository, commitish string) (snap.ID, error) {
	if <-db.initDoneCh; db.err != nil {
		return "", db.err
	}
	resultCh := make(chan idAndError)
	db.reqCh <- ingestGitCommitReq{ingestRepo: ingestRepo, commitish: commitish, resultCh: resultCh}
	result := <-resultCh
	return result.id, result.err
}

type checkoutReq struct {
	id       snap.ID
	resultCh chan stringAndError
}

func (r checkoutReq) req() {}

type stringAndError struct {
	str string
	err error
}

// Checkout puts the snapshot identified by id in the local filesystem, returning
// the path where it lives or an error.
func (db *DB) Checkout(id snap.ID) (path string, err error) {
	if <-db.initDoneCh; db.err != nil {
		return "", db.err
	}
	db.workTreeLock.Lock()
	resultCh := make(chan stringAndError)
	db.reqCh <- checkoutReq{id: id, resultCh: resultCh}
	result := <-resultCh
	return result.str, result.err
}

type releaseCheckoutReq struct {
	path     string
	resultCh chan error
}

func (r releaseCheckoutReq) req() {}

// ReleaseCheckout releases a path from a previous Checkout. This allows Scoot to reuse
// the path. Scoot will not touch path after Checkout until ReleaseCheckout.
func (db *DB) ReleaseCheckout(path string) error {
	if <-db.initDoneCh; db.err != nil {
		return db.err
	}
	resultCh := make(chan error)
	db.reqCh <- releaseCheckoutReq{path: path, resultCh: resultCh}
	return <-resultCh
}

type downloadReq struct {
	id       snap.ID
	resultCh chan idAndError
}

func (r downloadReq) req() {}

func (db *DB) IDForStreamCommitSHA(streamName string, sha string) snap.ID {
	s := &streamSnapshot{sha: sha, kind: kindGitCommitSnapshot, streamName: streamName}
	return s.ID()
}<|MERGE_RESOLUTION|>--- conflicted
+++ resolved
@@ -31,21 +31,20 @@
 	AutoUploadBundlestore
 )
 
-// MakeDB makes a gitdb.DB that uses dataRepo for data and tmp for temporary directories
-<<<<<<< HEAD
+// MakeDBFromRepo makes a gitdb.DB that uses dataRepo for data and tmp for temporary directories
 func MakeDBFromRepo(dataRepo *repo.Repository, tmp *temp.TempDir, stream *StreamConfig,
-	tags *TagsConfig, autoUploadDest AutoUploadDest) *DB {
-	return makeDB(dataRepo, nil, tmp, stream, tags, autoUploadDest)
+	tags *TagsConfig, bundles *BundlestoreConfig, autoUploadDest AutoUploadDest) *DB {
+	return makeDB(dataRepo, nil, tmp, stream, tags, bundles, autoUploadDest)
 }
 
 // MakeDBNewRepo makes a gitDB that uses a new DB, populated by initer
 func MakeDBNewRepo(initer RepoIniter, tmp *temp.TempDir, stream *StreamConfig,
-	tags *TagsConfig, autoUploadDest AutoUploadDest) *DB {
-	return makeDB(nil, initer, tmp, stream, tags, autoUploadDest)
+	tags *TagsConfig, bundles *BundlestoreConfig, autoUploadDest AutoUploadDest) *DB {
+	return makeDB(nil, initer, tmp, stream, tags, bundles, autoUploadDest)
 }
 
 func makeDB(dataRepo *repo.Repository, initer RepoIniter, tmp *temp.TempDir, stream *StreamConfig,
-	tags *TagsConfig, autoUploadDest AutoUploadDest) *DB {
+	tags *TagsConfig, bundles *BundlestoreConfig, autoUploadDest AutoUploadDest) *DB {
 	if (dataRepo == nil) == (initer == nil) {
 		panic(fmt.Errorf("exactly one of dataRepo and initer must be non-nil in call to makeDB: %v %v", dataRepo, initer))
 	}
@@ -58,31 +57,15 @@
 		local:      &localBackend{},
 		stream:     &streamBackend{cfg: stream},
 		tags:       &tagsBackend{cfg: tags},
-=======
-func MakeDB(dataRepo *repo.Repository, tmp *temp.TempDir, stream *StreamConfig,
-	tags *TagsConfig, bundles *BundlestoreConfig, autoUploadDest AutoUploadDest) *DB {
-	result := &DB{
-		reqCh:     make(chan req),
-		dataRepo:  dataRepo,
-		tmp:       tmp,
-		checkouts: make(map[string]bool),
-		local:     &localBackend{},
-		stream:    &streamBackend{cfg: stream},
-		tags:      &tagsBackend{cfg: tags},
-		bundles:   &bundlestoreBackend{cfg: bundles},
->>>>>>> 8aaea1c1
+		bundles:    &bundlestoreBackend{cfg: bundles},
 	}
 
 	switch autoUploadDest {
 	case AutoUploadNone:
 	case AutoUploadTags:
-<<<<<<< HEAD
 		result.autoUpload = result.tags
-=======
-		result.remote = result.tags
 	case AutoUploadBundlestore:
-		result.remote = result.bundles
->>>>>>> 8aaea1c1
+		result.autoUpload = result.bundles
 	default:
 		panic(fmt.Errorf("unknown GitDB AutoUpload destination: %v", autoUploadDest))
 	}
@@ -110,25 +93,14 @@
 	workTreeLock sync.Mutex
 
 	// All data below here should be accessed only by the loop() goroutine
-<<<<<<< HEAD
 	dataRepo   *repo.Repository
 	tmp        *temp.TempDir
 	checkouts  map[string]bool // checkouts stores bare checkouts, but not the git worktree
 	local      *localBackend
 	stream     *streamBackend
 	tags       *tagsBackend
+	bundles    *bundlestoreBackend
 	autoUpload uploader // This is one of our backends that we use to upload automatically
-=======
-	dataRepo  *repo.Repository
-	tmp       *temp.TempDir
-	checkouts map[string]bool // checkouts stores bare checkouts, but not the git worktree
-	local     *localBackend
-	stream    *streamBackend
-	tags      *tagsBackend
-	bundles   *bundlestoreBackend
-	remote    uploader // This is one of our backends that we use to upload automatically
-	// TODO(dbentley): implement uploader
->>>>>>> 8aaea1c1
 }
 
 // req is a request interface
