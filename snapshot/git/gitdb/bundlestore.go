package gitdb

import (
	"errors"
	"fmt"
	"io"
	"os"
	"os/exec"
	"path"
	"strings"

	log "github.com/sirupsen/logrus"

	"github.com/twitter/scoot/common/scooterrors"
	"github.com/twitter/scoot/os/temp"
	snap "github.com/twitter/scoot/snapshot"
	"github.com/twitter/scoot/snapshot/git/repo"
	"github.com/twitter/scoot/snapshot/store"
)

// BundlestoreConfig defines how to talk to Bundlestore
// AllowStreamUpdate controls whether bundlestore download failures can fall back on stream updates
type BundlestoreConfig struct {
	Store             store.Store
	AllowStreamUpdate bool
}

type bundlestoreBackend struct {
	cfg *BundlestoreConfig
}

const bundlestoreIDText = "bs"

// "bs-gc-<bundle>-<stream>-<sha>"

func (b *bundlestoreBackend) parseID(id snap.ID, kind SnapshotKind, extraParts []string) (snapshot, error) {
	if b.cfg == nil {
		return nil, errors.New("Bundlestore backend not initialized.")
	}

	if len(extraParts) != 3 {
		return nil, fmt.Errorf("cannot parse snapshot ID: expected 5 parts in bundlestore id: %s", id)
	}
	bundleKey, streamName, sha := extraParts[0], extraParts[1], extraParts[2]

	if err := validSha(sha); err != nil {
		return nil, err
	}

	return &bundlestoreSnapshot{kind: kind, sha: sha, bundleKey: bundleKey, streamName: streamName}, nil
}

func (b *bundlestoreBackend) upload(s snapshot, db *DB) (snapshot, error) {
	// We only have to upload a localSnapshot
	switch s := s.(type) {
	case *tagsSnapshot:
		return s, nil
	case *streamSnapshot:
		// TODO(dbentley): we should upload to bundlestore if this commit is so recent
		// it might not be on every worker already.
		return s, nil
	case *bundlestoreSnapshot:
		return s, nil
	case *localSnapshot:
		return b.uploadLocalSnapshot(s, db)
	default:
		return nil, fmt.Errorf("cannot upload %v: unknown type %T", s, s)
	}
}

// git bundle create takes a rev list; it requires that it include a ref
// so we can't just do:
// git bundle create 545c88d71d40a49ebdfb1d268c724110793330d2..3060a3a519888957e13df75ffd09ea50f97dd03b
// instead, we have to write a temporary ref
// (nb: the subtracted revisions can be a commit, not a ref, so you can do:
// git bundle create 545c88d71d40a49ebdfb1d268c724110793330d2..master
// )
const bundlestoreTempRef = "reserved_scoot/bundlestore/__temp_for_writing"

func (b *bundlestoreBackend) uploadLocalSnapshot(s *localSnapshot, db *DB) (sn snapshot, err error) {
	// the sha of the commit we're going to use as the ref
	commitSha := s.sha

	// the revList to create the bundle
	// unless we can find a merge base, we'll just include the commit
	revList := bundlestoreTempRef

	// the name of the stream that this bundle requires
	streamName := ""

	switch s.kind {
	case KindGitCommitSnapshot:
		// For a git commit, we want a bundle that has just the diff compared to the stream
		// so find the merge base with our stream

		// The generated bundle will require either no prereqs or a commit that is in the stream
		if db.stream.cfg != nil && db.stream.cfg.RefSpec != "" {
			streamHead, err := db.dataRepo.RunSha("rev-parse", db.stream.cfg.RefSpec)
			if err != nil {
				return nil, err
			}

			mergeBase, err := db.dataRepo.RunSha("merge-base", streamHead, commitSha)

			if mergeBase == commitSha {
				// we were asked to ingest a sha that's on the stream,
				// e.g., the user just created a branch and just wants to test
				// the baseline, and hasn't modified anything yet.
				// so we don't have to upload it, just return that snapshot
				// if we don't do this, then our git bundle create will die
				// because the bundle would be empty.
				return &streamSnapshot{sha: commitSha, kind: KindGitCommitSnapshot, streamName: db.stream.cfg.Name}, nil
			}

			// if err != nil, it just means we don't have a merge-base
			if err == nil {
				revList = fmt.Sprintf("%s..%s", mergeBase, bundlestoreTempRef)
				streamName = db.stream.cfg.Name
			}

		}
	case KindFSSnapshot:
		// For an FSSnapshot (which is stored as a git tree), create a git commit
		// with no parent.
		// (Eventually we could get smarter, e.g., if it's storing the output of running
		// cmd foo, we could try to find another run of foo and use that as a parent
		// to reduce the delta)

		// The generated bundle will require no prereqs.
		commitSha, err = db.dataRepo.RunSha("commit-tree", commitSha, "-m",
			"commit to distribute GitDB FSSnapshot via bundlestore")
	default:
		return nil, fmt.Errorf("unknown Snapshot kind: %v", s.kind)
	}

	// update the ref
	if _, err := db.dataRepo.Run("update-ref", bundlestoreTempRef, commitSha); err != nil {
		return nil, err
	}

	d, err := db.tmp.TempDir("bundle-")
	if err != nil {
		return nil, err
	}

	bundleName := makeBundleName(s.sha)

	// we can't use tmpDir.TempFile() because we need the file to not exist
	bundleFilename := path.Join(d.Dir, bundleName)

	// create the bundle
	// -c core.packobjectedgesonlyshallow=0 is because our internal git
	// has a bug that shows up as:
	// $ git bundle create /tmp/mybundle.pack HEAD^..HEAD
	// fatal: expected sha1, got garbage:
	//  ^a7c35c3e44ca591d7dd98860ce49601dbc20a22c
	//
	// error: pack-objects died
	// so we pass it, but hope to remove it once the bug is fixed
	if _, err := db.dataRepo.Run("-c", "core.packobjectedgesonlyshallow=0", "bundle", "create", bundleFilename, revList); err != nil {
		return nil, err
	}

	_, err = b.uploadFile(bundleFilename, nil)
	if err != nil {
		return nil, err
	}

	// For now, our bundle key is always the sha of the object we are uploading.
	// We might eventually want to upload multiple objects in one bundle. E.g.,
	// for code review you might want to have both before and after snapshots. In that case,
	// we could upload once and return two IDs that have the same bundleKey but different
	// sha's.
	return &bundlestoreSnapshot{sha: s.sha, kind: s.Kind(), bundleKey: s.sha, streamName: streamName}, nil
}

func CreateBundlestoreSnapshot(sha string, kind SnapshotKind, bundleKey, streamName string) snapshot {
	return &bundlestoreSnapshot{sha: sha, kind: kind, bundleKey: bundleKey, streamName: streamName}
}

type bundlestoreSnapshot struct {
	sha  string
	kind SnapshotKind
	// the (shortened) key to use in our key value store
	// we actually store it as a name with a bit more around it,
	// e.g., bundleKey is the sha, and then the name we send on the wire
	// (generated by makeBundleName) is bs-<sha>.bundle
	bundleKey  string
	streamName string
}

func (s *bundlestoreSnapshot) ID() snap.ID {
	return snap.ID(strings.Join([]string{bundlestoreIDText, string(s.kind), s.bundleKey, s.streamName, s.sha}, "-"))
}
func (s *bundlestoreSnapshot) Kind() SnapshotKind { return s.kind }
func (s *bundlestoreSnapshot) SHA() string        { return s.sha }

// Update's db's repo with this bundlestoreSnapshot's SHA.
// The snapshot must be a git 'bundle' file.
// Do this by getting the git bundle file from an underlying Store and
// unbundling it into the dataRepo. In cases where db.bundles.cfg.AllowStreamUpdate
// is true, will attempt to update the db's stream if initial unbundle attempt fails.
// Returns nil if the SHA ended up in the repo, or an error.
func (s *bundlestoreSnapshot) Download(db *DB) error {
	log.Infof("Downloading sha: %s", s.SHA())
	if err := db.shaPresent(s.SHA()); err == nil {
		log.Infof("We already have sha: %s, returning from Download()", s.SHA())
		return nil
	}

	dlDir, filename, err := s.downloadBundle(db)
	if dlDir != "" {
		defer os.RemoveAll(dlDir)
	}
	if err != nil {
		log.Info("Unable to download bundle: ", err)
		return err
	}

	// unbundle optimistically
	// this will succeed if we have all of the prerequisite objects

	if _, err = db.dataRepo.Run("bundle", "unbundle", filename); err == nil {
		log.Infof("Unbundling got the sha: %s, returning from Download()", s.SHA())
		return db.shaPresent(s.sha)
	}

	// we couldn't unbundle
	// see if it's because we're missing prereqs
	lacksCommitsStr := "error: Repository lacks these prerequisite commits:"
	exitError, ok := err.(*exec.ExitError)
	if ok && exitError == nil || ok && !strings.Contains(string(exitError.Stderr), lacksCommitsStr) {
		log.Info("Can't find sha: ", s.SHA(), " and prereqs aren't the problem, returning err: ", err.Error())
		return err
	} else if !ok {
		log.Info("Error of unexpected type while unbundling, returning err:", err.Error())
		return err
	}

	if db.bundles.cfg.AllowStreamUpdate {
		// we are missing prereqs, so let's try updating the stream that's the basis of the bundle
		// this likely happened because:
		// we're in a worker that started at time T1, when master pointed at commit C1
		// at time T2, a commit C2 was created in our stream
		// at time T3, a user ingested a git commit C3 whose ancestor is C2
		// GitDB in their scoot-snapshot-db picked a merge-base of C2, because T3-T2 was sufficiently
		// large (say, a half hour) that it's reasonable to assume its easy to get.
		// Now we've got the bundle for C3, which depends on C2, but we only have C1, so we have to
		// update our stream.
		if err := db.stream.updateStream(s.streamName, db); err != nil {
			log.Infof("Couldn't download sha: %s, updateStream returned error: %s", s.SHA(), err.Error())
			return err
		}

		if _, err := db.dataRepo.Run("bundle", "unbundle", filename); err != nil {
			// if we still can't unbundle, then the bundle might be corrupt or the
			// prereqs might not be in the stream, or maybe the git server is serving us
			// stale data.
			log.Infof("Couldn't download sha: %s, the final unbundling attempt returned error: %s", s.SHA(), err.Error())
			return err
		}
	}

	return db.shaPresent(s.sha)
}

// TODO separate the use cases that need git/repo/stream semantics from things that can be passed
// around as binary bundles, and simplify the use cases accordingly.
// Downloads the snapshot's SHA locally similar to Download, but into a
// temp repository located under tmp and not db's persistent dataRepo.
// Returns the temp repo and nil if the sha can be found in it, or an error.
func (s *bundlestoreSnapshot) DownloadTempRepo(db *DB, tmp *temp.TempDir) (*repo.Repository, error) {
	log.Infof("Downloading sha: %s", s.SHA())

	tmpRepoIniter := &TmpRepoIniter{tmp: db.tmp}
	tmpRepo, err := tmpRepoIniter.Init()
	if err != nil {
		return nil, err
	}

	dlDir, filename, err := s.downloadBundle(db)
	if dlDir != "" {
		defer os.RemoveAll(dlDir)
	}
	if err != nil {
		log.Info("Unable to download bundle: ", err)
		return tmpRepo, err
	}

	if _, err = tmpRepo.Run("bundle", "unbundle", filename); err != nil {
		return tmpRepo, err
	}
	log.Infof("Unbundling got the sha: %s, returning from DownloadTempRepo()", s.SHA())

	return tmpRepo, tmpRepo.ShaPresent(s.sha)
}

// Fetch a bundle file via the underlying Store configured in the DB's bundlestore config
// Downloads into a temp dir, the path of which is included in the return (for cleanup purposes)
func (s *bundlestoreSnapshot) downloadBundle(db *DB) (string, string, error) {
	d, err := db.tmp.TempDir("bundle-")
	if err != nil {
		return "", "", err
	}
	bundleName := makeBundleName(s.bundleKey)
	bundleFilename := path.Join(d.Dir, bundleName)
	f, err := os.Create(bundleFilename)
	if err != nil {
		return d.Dir, "", err
	}
	defer f.Close()

	r, err := db.bundles.cfg.Store.OpenForRead(bundleName)
	if err != nil {
		return d.Dir, "", err
	}
	defer r.Close()
	if _, err := io.Copy(f, r); err != nil {
		return d.Dir, "", err
	}

	return d.Dir, f.Name(), nil
}

func makeBundleName(key string) string {
	return fmt.Sprintf("bs-%s.bundle", key)
}

func (b *bundlestoreBackend) uploadFile(filePath string, ttl *store.TTLValue) (string, error) {
	f, err := os.Open(filePath)
	if err != nil {
		return "", scooterrors.NewScootError(err, BundleUploadFailureExitCode)
	}
	defer f.Close()

	name := path.Base(filePath)
	if name == "." || name == "/" {
		return "", scooterrors.NewScootError(fmt.Errorf("Invalid path %v, base parsed to %v", filePath, name), BundleUploadFailureExitCode)
	}

<<<<<<< HEAD
	if err := b.cfg.Store.Write(name, f, ttl); err != nil {
		return "", scooterrors.NewScootError(err, BundleUploadFailureExitCode)
=======
	resource := store.NewResource(f, ttl)
	if err := b.cfg.Store.Write(name, resource); err != nil {
		return "", err
>>>>>>> d36072d9
	}

	return b.cfg.Store.Root() + name, nil
}<|MERGE_RESOLUTION|>--- conflicted
+++ resolved
@@ -338,14 +338,9 @@
 		return "", scooterrors.NewScootError(fmt.Errorf("Invalid path %v, base parsed to %v", filePath, name), BundleUploadFailureExitCode)
 	}
 
-<<<<<<< HEAD
-	if err := b.cfg.Store.Write(name, f, ttl); err != nil {
-		return "", scooterrors.NewScootError(err, BundleUploadFailureExitCode)
-=======
 	resource := store.NewResource(f, ttl)
 	if err := b.cfg.Store.Write(name, resource); err != nil {
-		return "", err
->>>>>>> d36072d9
+		return "", scooterrors.NewScootError(err, BundleUploadFailureExitCode)
 	}
 
 	return b.cfg.Store.Root() + name, nil
