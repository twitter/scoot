--- conflicted
+++ resolved
@@ -137,7 +137,6 @@
 	return nil
 }
 
-<<<<<<< HEAD
 type exportGitCommitCommand struct {
 	id string
 }
@@ -168,7 +167,8 @@
 	}
 
 	fmt.Println(commit)
-=======
+}
+
 type ingestDirCommand struct {
 	dir string
 }
@@ -214,6 +214,5 @@
 		}
 		fmt.Printf("%s", data)
 	}
->>>>>>> 143f03f3
 	return nil
 }