package snapshot

// A Snapshot is a low-level interface offering per-file access to data in a Snapshot.
// This is useful for tools that want one file at a time, or for ScootFS to offer the data.
// Many tools want a higher-level construct: a Filer.

// A Filer lets clients deal with Snapshots as files in the local filesystem.
type Filer interface {
	Checkouter
	Ingester
}

// Checkouter allows reading a Snapshot into the local filesystem.
type Checkouter interface {
	// Checkout checks out the Snapshot identified by id, or an error if it fails.
	Checkout(id string) (Checkout, error)

	// Create checkout in a caller controlled dir.
	CheckoutAt(id string, dir string) (Checkout, error)
}

// Checkout represents one checkout of a Snapshot.
// A Checkout is a copy of a Snapshot that lives in the local filesystem at a path.
type Checkout interface {
	// Path in the local filesystem to the Checkout
	Path() string

	// ID of the checked-out Snapshot
	ID() string

	// Releases this Checkout, allowing the Checkouter to clean/recycle this checkout.
	// After Release(), the client may not look at files under Path().
	Release() error
}

// Ingester creates a Snapshot from a path in the local filesystem.
type Ingester interface {
<<<<<<< HEAD
	// Takes a file or dir path and stores the contents in a snapshot which may then be checked out by id.
=======
	// Takes an absolute path on the local filesystem.
	// The contents of path will be stored in a snapshot which may then be checked out by id.
>>>>>>> 8f203530
	Ingest(path string) (id string, err error)

	// Takes a mapping of source paths to be copied into corresponding destination directories.
	// Source paths are absolute, and destination directories are relative to Checkout root.
	IngestMap(srcToDest map[string]string) (id string, err error)
}<|MERGE_RESOLUTION|>--- conflicted
+++ resolved
@@ -35,12 +35,8 @@
 
 // Ingester creates a Snapshot from a path in the local filesystem.
 type Ingester interface {
-<<<<<<< HEAD
-	// Takes a file or dir path and stores the contents in a snapshot which may then be checked out by id.
-=======
 	// Takes an absolute path on the local filesystem.
 	// The contents of path will be stored in a snapshot which may then be checked out by id.
->>>>>>> 8f203530
 	Ingest(path string) (id string, err error)
 
 	// Takes a mapping of source paths to be copied into corresponding destination directories.
