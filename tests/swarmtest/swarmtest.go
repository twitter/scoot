package swarmtest

import (
	"errors"
	"flag"
	"fmt"
	"log"
	"net"
	"os"
	"os/exec"
	"os/signal"
	"path"
	"strconv"
	"sync"
	"syscall"
	"time"

	"github.com/scootdev/scoot/scootapi"
)

type SwarmTest struct {
	Running    []*exec.Cmd
	LogDir     string
	RepoDir    string
	NumWorkers int
	Compile    func() error
	Setup      func() (string, error)
	Run        func() error
	NumJobs    int
	Timeout    time.Duration
	mutex      *sync.Mutex
}

func (s *SwarmTest) InitOptions(defaults map[string]interface{}) error {
	d := map[string]interface{}{
		"logdir":      "",
		"repo":        "$GOPATH/src/github.com/scootdev/scoot",
		"num_workers": 10,
		"num_jobs":    10,
		"timeout":     10 * time.Second,
	}
	for key, val := range defaults {
		d[key] = val
	}
	logDir := flag.String("logdir", d["logdir"].(string), "If empty, write to stdout, else to log file")
	repoDir := flag.String("repo", d["repo"].(string), "Path to scoot repo")
	numWorkers := flag.Int("num_workers", d["num_workers"].(int), "Number of workerserver instances to spin up.")
	numJobs := flag.Int("num_jobs", d["num_jobs"].(int), "Number of Jobs to run")
	timeout := flag.Duration("timeout", d["timeout"].(time.Duration), "Time to wait for jobs to complete")

	wait := flag.Bool("setup_then_wait", false, "if true, don't run tests; just setup and wait")

	flag.Parse()
	if *numWorkers < 5 {
		return errors.New("Need >5 workers (see scheduler.go:getNumNodes)")
	}

	s.LogDir = *logDir
	s.RepoDir = *repoDir
	s.NumWorkers = *numWorkers
	s.Compile = func() error { return s.compile() }
	s.Setup = func() (string, error) { return s.setup() }
	if *wait {
		s.Run = func() error { return WaitDontRun() }
	} else {
		s.Run = func() error { return s.run() }
	}
	s.NumJobs = *numJobs
	s.Timeout = *timeout
	s.mutex = &sync.Mutex{}
	return nil
}

func (s *SwarmTest) Fatalf(format string, v ...interface{}) {
	fmt.Printf(format+"\n", v...)
	s.Kill()
}

func (s *SwarmTest) Kill() {
	s.mutex.Lock()
	defer s.mutex.Unlock()

	for _, cmd := range s.Running {
		if cmd.ProcessState == nil && cmd.Process != nil {
			fmt.Printf("Killing: %v\n", cmd.Path)
			p, _ := os.FindProcess(cmd.Process.Pid)
			p.Signal(os.Interrupt)
		}
	}
}

func (s *SwarmTest) GetPort() int {
	l, _ := net.Listen("tcp", "localhost:0")
	defer l.Close()
	return l.Addr().(*net.TCPAddr).Port
}

func (s *SwarmTest) RunCmd(blocking bool, name string, args ...string) error {
	s.mutex.Lock()
	defer s.mutex.Unlock()

	for i, _ := range args {
		args[i] = os.ExpandEnv(args[i])
	}
	cmd := exec.Command(os.ExpandEnv(name), args...)
	cmd.Dir = os.ExpandEnv(s.RepoDir)
	cmd.Stdout = os.Stdout
	cmd.Stderr = os.Stderr
	s.Running = append(s.Running, cmd)
	if err := cmd.Start(); err != nil {
		return fmt.Errorf("Error starting %v,%v: %v", name, args, err)
	}
	fmt.Println("Started: ", name, args)

	if !blocking {
		return nil
	} else {
		return cmd.Wait()
	}
}

func (s *SwarmTest) SetupLog(logDir string) error {
	if logDir != "" {
		if err := os.MkdirAll(logDir, 0777); err != nil {
			return fmt.Errorf("Could not create log dir: %v", logDir)
		}
		logpath := path.Join(logDir, "swarmtest"+strconv.Itoa(os.Getpid()))
		out, err := os.Create(logpath)
		if err != nil {
			return fmt.Errorf("Could not init logfile: %v", logpath)
		}
		fmt.Println("Redirecting to log: ", logpath)
		os.Stdout = out
		os.Stderr = out
	}
	return nil
}

func (s *SwarmTest) StartSignalHandler() {
	sigchan := make(chan os.Signal, 1)
	signal.Notify(sigchan, syscall.SIGINT, syscall.SIGTERM)
	go func() {
		var sig os.Signal
		sig = <-sigchan
		fmt.Printf("signal %s received, shutting down\n", sig)
		s.Kill()
		os.Exit(1)
	}()
}

func (s *SwarmTest) compile() error {
	return s.RunCmd(true, "go", "install", "./binaries/...")
}

func (s *SwarmTest) setup() (string, error) {
	for i := 0; i < s.NumWorkers; i++ {
		thriftPort := strconv.Itoa(s.GetPort())
		httpPort := strconv.Itoa(s.GetPort())
		args := []string{"-thrift_port", thriftPort, "-http_port", httpPort}
		if err := s.RunCmd(false, "$GOPATH/bin/workerserver", args...); err != nil {
			return "", err
		}
	}
<<<<<<< HEAD
	args := []string{"-config", "local.json"}
=======
	args := []string{"-sched_config", `{"Cluster": {"Type": "local"}, "Workers": {"Type": "rpc"}}`}
>>>>>>> fcfbb68b
	if err := s.RunCmd(false, "$GOPATH/bin/scheduler", args...); err != nil {
		return "", err
	}

	return "localhost:9090", nil
}

func (s *SwarmTest) run() error {
	return s.RunCmd(true, "$GOPATH/bin/scootapi", "run_smoke_test", strconv.Itoa(s.NumJobs), s.Timeout.String())
}

// Implementation for Run that Waits instead of running the tests.
// This lets us use swarmtest infrastructure to setup the swarm but not run the smoke test.
func WaitDontRun() error {
	select {}
}

func (s *SwarmTest) RunSwarmTest() error {
	var err error
	s.StartSignalHandler()
	if err = s.SetupLog(s.LogDir); err != nil {
		return err
	}

	fmt.Println("Compiling")
	if err = s.Compile(); err != nil {
		return err
	}

	fmt.Println("Setting Up")
	addr, err := s.Setup()
	if err != nil {
		return err
	}
	scootapi.SetScootapiAddr(addr)
	log.Println("Scoot is running at", addr)

	log.Println("Running")
	return s.Run()
}

func (s *SwarmTest) Main() {
	err := s.RunSwarmTest()
	s.Kill()
	if err != nil {
		fmt.Println(err)
		os.Exit(1)
	} else {
		os.Exit(0)
	}
}<|MERGE_RESOLUTION|>--- conflicted
+++ resolved
@@ -161,11 +161,8 @@
 			return "", err
 		}
 	}
-<<<<<<< HEAD
+
 	args := []string{"-config", "local.json"}
-=======
-	args := []string{"-sched_config", `{"Cluster": {"Type": "local"}, "Workers": {"Type": "rpc"}}`}
->>>>>>> fcfbb68b
 	if err := s.RunCmd(false, "$GOPATH/bin/scheduler", args...); err != nil {
 		return "", err
 	}
