--- conflicted
+++ resolved
@@ -4,7 +4,7 @@
 echo "Note: caller must validate/curate/commit changes to .gitmodules and 'vendor/'"
 echo "FIXME: may not work for gopkg.in on OSX: 'Unknown SSL protocol error in connection to gopkg.in:-9838'"
 echo "       see https://github.com/niemeyer/gopkg/issues/49 for context"
-echo '       also try temporarily doing:  git config --global url."http://".insteadOf https://  '
+echo '       also try temporarily doing:  'git config --global url."http://".insteadOf https://'
 
 set -euo pipefail
 trap "exit" INT TERM
@@ -27,23 +27,10 @@
     done
 }
 
-<<<<<<< HEAD
 depRepo="github.com/scootdev/scoot"
 depDir="${GOPATH}/src/$(dirname ${depRepo})"
 mkdir -p "${depDir}" && cd "${depDir}"
 cp -R "${SCOOT_ORIG}" "./$(basename ${depRepo})"
-=======
-if [[ -z "${DEP_REPO:-}" ]]; then
-    DEP_REPO="github.com/twitter/scoot"
-    twitter="${GOPATH}/src/$(dirname ${DEP_REPO})"
-    mkdir -p "${twitter}" && cd "${twitter}"
-    git clone "https://${DEP_REPO}"
-else
-    depdir="${GOPATH}/src/$(dirname ${DEP_REPO})"
-    mkdir -p "${depdir}" && cd "${depdir}"
-    cp -r "${GOPATH_ORIG}/src/${DEP_REPO}" ./
-fi
->>>>>>> e02e218e
 
 echo "Darwin Deps."
 export GOOS=darwin GOARCH=amd64
