package server

import (
	"log"
	"net/http"
	"strings"
	"time"

	"github.com/apache/thrift/lib/go/thrift"
	"github.com/scootdev/scoot/common/endpoints"
	"github.com/scootdev/scoot/common/stats"
	"github.com/scootdev/scoot/config/jsonconfig"
	"github.com/scootdev/scoot/ice"
	"github.com/scootdev/scoot/os/temp"
	"github.com/scootdev/scoot/runner"
	"github.com/scootdev/scoot/runner/execer"
	"github.com/scootdev/scoot/runner/execer/execers"
	osexec "github.com/scootdev/scoot/runner/execer/os"
	"github.com/scootdev/scoot/runner/runners"
	"github.com/scootdev/scoot/snapshot"
	"github.com/scootdev/scoot/workerapi/gen-go/worker"
)

type servers struct {
	thrift thrift.TServer
	http   *endpoints.TwitterServer
}

type WorkerUri string

func makeServers(thrift thrift.TServer, http *endpoints.TwitterServer) servers {
	return servers{thrift, http}
}

// Creates the default MagicBag and JsonSchema for this Server and
// returns them.  These functions can be overridden before calling RunServer
func Defaults() (*ice.MagicBag, jsonconfig.Schema) {
	bag := ice.NewMagicBag()
	bag.PutMany(

		func() (thrift.TServerTransport, error) { return thrift.NewTServerSocket("localhost:2000") },

		func() thrift.TTransportFactory { return thrift.NewTTransportFactory() },

		func() thrift.TProtocolFactory {
			return thrift.NewTBinaryProtocolFactoryDefault()
		},

		func() endpoints.StatScope { return "workerserver" },

		func(scope endpoints.StatScope) stats.StatsReceiver {
			return endpoints.MakeStatsReceiver(scope).Precision(time.Millisecond)
		},

		func(outputCreator localrunner.HttpOutputCreator) map[string]http.Handler {
			return map[string]http.Handler{outputCreator.HttpPath(): outputCreator}
		},

		func(s stats.StatsReceiver, handlers map[string]http.Handler) *endpoints.TwitterServer {
			return endpoints.NewTwitterServer("localhost:2001", s, handlers)
		},

		func() execer.Execer {
			return execers.MakeSimExecerInterceptor(execers.NewSimExecer(), osexec.NewExecer())
		},

		func() (*temp.TempDir, error) { return temp.TempDirDefault() },

<<<<<<< HEAD
		func(tmpDir *temp.TempDir) (runner.OutputCreator, error) {
			return runners.NewLocalOutputCreator(tmpDir)
=======
		func(tmpDir *temp.TempDir, uri WorkerUri) (localrunner.HttpOutputCreator, error) {
			outDir, err := tmpDir.FixedDir("output")
			if err != nil {
				return nil, err
			}
			return localrunner.NewHttpOutputCreator(outDir, strings.TrimSuffix(string(uri), "/")+"/output")
>>>>>>> 5bb1e7a3
		},

		func(
			ex execer.Execer,
<<<<<<< HEAD
			outputCreator runner.OutputCreator,
			filer snapshot.Filer) runner.Service {
			return runners.NewSingleRunner(ex, filer, outputCreator)
		},

		func(stat stats.StatsReceiver, r runner.Service) worker.Worker {
=======
			outputCreator localrunner.HttpOutputCreator,
			filer snapshot.Filer) runner.Runner {
			return localrunner.NewSimpleRunner(ex, filer, outputCreator)
		},

		func() WorkerUri {
			return "http://localhost:2001"
		},

		func(stat stats.StatsReceiver, r runner.Runner) worker.Worker {
>>>>>>> 5bb1e7a3
			return NewHandler(stat, r)
		},

		func(
			handler worker.Worker,
			transport thrift.TServerTransport,
			transportFactory thrift.TTransportFactory,
			protocolFactory thrift.TProtocolFactory) thrift.TServer {
			return MakeServer(handler, transport, transportFactory, protocolFactory)
		},

		func(thrift thrift.TServer, http *endpoints.TwitterServer) servers {
			return makeServers(thrift, http)
		},
	)

	schema := jsonconfig.Schema(make(map[string]jsonconfig.Implementations))
	return bag, schema
}

// Starts the Server based on the MagicBag and config schema provided
// this method blocks until the server completes running or an
// exception occurs.
func RunServer(
	bag *ice.MagicBag,
	schema jsonconfig.Schema,
	config []byte) {

	// Parse Config
	mod, err := schema.Parse(config)
	if err != nil {
		log.Fatal("Error configuring Worker: ", err)
	}

	// Initialize Objects Based on Config Settings
	bag.InstallModule(mod)

	var servers servers
	err = bag.Extract(&servers)
	if err != nil {
		log.Fatal("Error injecting servers", err)
	}

	errCh := make(chan error)
	go func() {
		errCh <- servers.http.Serve()
	}()
	go func() {
		errCh <- servers.thrift.Serve()
	}()
	log.Fatal("Error serving: ", <-errCh)
}<|MERGE_RESOLUTION|>--- conflicted
+++ resolved
@@ -52,7 +52,7 @@
 			return endpoints.MakeStatsReceiver(scope).Precision(time.Millisecond)
 		},
 
-		func(outputCreator localrunner.HttpOutputCreator) map[string]http.Handler {
+		func(outputCreator runners.HttpOutputCreator) map[string]http.Handler {
 			return map[string]http.Handler{outputCreator.HttpPath(): outputCreator}
 		},
 
@@ -66,40 +66,22 @@
 
 		func() (*temp.TempDir, error) { return temp.TempDirDefault() },
 
-<<<<<<< HEAD
-		func(tmpDir *temp.TempDir) (runner.OutputCreator, error) {
-			return runners.NewLocalOutputCreator(tmpDir)
-=======
-		func(tmpDir *temp.TempDir, uri WorkerUri) (localrunner.HttpOutputCreator, error) {
+		func(tmpDir *temp.TempDir, uri WorkerUri) (runners.HttpOutputCreator, error) {
 			outDir, err := tmpDir.FixedDir("output")
 			if err != nil {
 				return nil, err
 			}
-			return localrunner.NewHttpOutputCreator(outDir, strings.TrimSuffix(string(uri), "/")+"/output")
->>>>>>> 5bb1e7a3
+			return runners.NewHttpOutputCreator(outDir, strings.TrimSuffix(string(uri), "/")+"/output")
 		},
 
 		func(
 			ex execer.Execer,
-<<<<<<< HEAD
 			outputCreator runner.OutputCreator,
 			filer snapshot.Filer) runner.Service {
 			return runners.NewSingleRunner(ex, filer, outputCreator)
 		},
 
 		func(stat stats.StatsReceiver, r runner.Service) worker.Worker {
-=======
-			outputCreator localrunner.HttpOutputCreator,
-			filer snapshot.Filer) runner.Runner {
-			return localrunner.NewSimpleRunner(ex, filer, outputCreator)
-		},
-
-		func() WorkerUri {
-			return "http://localhost:2001"
-		},
-
-		func(stat stats.StatsReceiver, r runner.Runner) worker.Worker {
->>>>>>> 5bb1e7a3
 			return NewHandler(stat, r)
 		},
 
