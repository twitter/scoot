--- conflicted
+++ resolved
@@ -45,14 +45,9 @@
 
 test-unit-property:
 	# Runs only unit tests and property tests
-<<<<<<< HEAD
 	# Output can be overly long so strip out most worker logs (which come from the runners package).
 	# Hacky redirect interactive console to 'tee /dev/null' so logrus on travis will produce full timestamps.
 	go test -race -tags=property_test $$(go list ./... | grep -v /vendor/ | grep -v /cmd/) 2>&1 | grep -v 'line="runners/' | tee /dev/null
-	sh testCoverage.sh
-=======
-	go test -race -tags=property_test $$(go list ./... | grep -v /vendor/ | grep -v /cmd/)
->>>>>>> 92fb326d
 
 test-unit:
 	# Runs only unit tests
