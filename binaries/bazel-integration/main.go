package main

// bazel-integration creates a standalone integration testing binary.
// This mimics end-to-end action running operations from a bazel API client's perspective,
// by instantiating a cluster and using client tooling.
// Should not be run inline with other unit/property/integration tests,
// as spawned processes can cause deadlocks by e.g. colliding on known ports.

import (
	"encoding/json"
	"flag"
	"fmt"
	"os/exec"
	"strconv"
	"strings"
	"time"

	log "github.com/sirupsen/logrus"
	"google.golang.org/genproto/googleapis/longrunning"
	google_rpc_code "google.golang.org/genproto/googleapis/rpc/code"

	"github.com/twitter/scoot/bazel"
	"github.com/twitter/scoot/bazel/execution"
	"github.com/twitter/scoot/bazel/remoteexecution"
	"github.com/twitter/scoot/common"
	"github.com/twitter/scoot/common/log/hooks"
	"github.com/twitter/scoot/os/temp"
	"github.com/twitter/scoot/scheduler"
	"github.com/twitter/scoot/scheduler/setup"
	"github.com/twitter/scoot/tests/testhelpers"
)

func main() {
	log.AddHook(hooks.NewContextHook())

	logLevelFlag := flag.String("log_level", "info", "Log everything at this level and above (error|info|debug)")
	flag.Parse()

	level, err := log.ParseLevel(*logLevelFlag)
	if err != nil {
		log.Fatal(err)
	}
	log.SetLevel(level)

	// Initialize Local Cluster
	log.Info("Creating test cluster")
	scootClient := testhelpers.CreateScootClient(scheduler.DefaultSched_Thrift)
	clusterCmds, err := testhelpers.CreateLocalTestCluster()
	if err != nil {
		testhelpers.KillAndExit1(clusterCmds, fmt.Errorf("Unexpected Error while Setting up Local Cluster %v", err))
	}
	testhelpers.WaitForClusterToBeReady(scootClient)

	log.Info("Installing binaries")
	err = installBinaries()
	if err != nil {
		testhelpers.KillAndExit1(clusterCmds, err)
	}

	gopath, err := common.GetFirstGopath()
	if err != nil {
		testhelpers.KillAndExit1(clusterCmds, err)
	}
	// TODO: WaitForClusterToBeReady should wait for CAS/ApiServers too
	time.Sleep(3 * time.Second)

	testCASOps(gopath, clusterCmds)
	testSuccessfulCommand(gopath, clusterCmds)
	testCancelledCommand(gopath, clusterCmds)

	clusterCmds.Kill()
}

func installBinaries() error {
<<<<<<< HEAD
	testhelpers.InstallBinaries()
	b, err := exec.Command("sh", "get_fs_util.sh").CombinedOutput()
=======
	testhelpers.InstallBinary("bzutil")
	b, err := exec.Command("sh", "scripts/get_fs_util.sh").CombinedOutput()
>>>>>>> e7394a45
	if err != nil {
		log.Error(string(b))
	}
	return err
}

func testCASOps(gopath string, clusterCmds *setup.Cmds) {
	// FindMissingBlobs

	// Upload a command and verify the digest returned is what we expect
	b, err := uploadCommand(gopath, 1)
	if err != nil {
		testhelpers.KillAndExit1(clusterCmds, err)
	}
	commandDigest := &remoteexecution.Digest{}
	json.Unmarshal(b, commandDigest)

	expectedFound := &remoteexecution.Digest{
		Hash:      "1b00e10d51c107c1a1f06ebdc09dea3c45e06fd257481d085d4e37566f6a6041",
		SizeBytes: 76,
	}
	if !bazel.DigestsEqual(commandDigest, expectedFound) {
		testhelpers.KillAndExit1(clusterCmds, fmt.Errorf("Unexpected digest mismatch: %s vs %s", commandDigest, expectedFound))
	}

	// Test find missing on the stored digest as well as one we expect to be missing
	expectedMissing := &remoteexecution.Digest{
		Hash:      "ed1073e458620413772fcf13e3730a6392211f04b63dde663d085eb72435d56b",
		SizeBytes: 7,
	}
	digests := bazel.DigestToStr(expectedFound) + "," + bazel.DigestToStr(expectedMissing)

	b, err = findMissingBlobs(gopath, digests)
	if err != nil {
		testhelpers.KillAndExit1(clusterCmds, err)
	}
	result := []*remoteexecution.Digest{}
	json.Unmarshal(b, &result)
	if len(result) != 1 || !bazel.DigestsEqual(result[0], expectedMissing) {
		testhelpers.KillAndExit1(clusterCmds, fmt.Errorf("Expected 1 missing digest (%v). Got: %v", expectedMissing, result))
	}
}

func testSuccessfulCommand(gopath string, clusterCmds *setup.Cmds) {
	expectedCommandDigest := &remoteexecution.Digest{
		Hash:      "1b00e10d51c107c1a1f06ebdc09dea3c45e06fd257481d085d4e37566f6a6041",
		SizeBytes: 76,
	}
	expectedActionDigest := &remoteexecution.Digest{
		Hash:      "776f8cae4d90c0719121d4131ea18df38f88e20794e3907bed69195ef986a72f",
		SizeBytes: 138,
	}
	op := testRunCmd(gopath, clusterCmds, 1, expectedCommandDigest, expectedActionDigest)
	// Get Operation
	time.Sleep(3 * time.Second)
	b, err := getOperation(gopath, op.GetName())
	if err != nil {
		testhelpers.KillAndExit1(clusterCmds, err)
	}
	op, err = execution.ExtractOpFromJson(b)
	if err != nil {
		testhelpers.KillAndExit1(clusterCmds, err)
	}
	if !op.GetDone() {
		testhelpers.KillAndExit1(clusterCmds, fmt.Errorf("Expected operation to be Done. Op: %v", op))
	}
	if op.GetResponse() == nil {
		testhelpers.KillAndExit1(clusterCmds, fmt.Errorf("Expected result to be set. Op: %v", op))
	}
	log.Info("Operation completed successfully")
}

func testCancelledCommand(gopath string, clusterCmds *setup.Cmds) {
	expectedCommandDigest := &remoteexecution.Digest{
		Hash:      "0392024bf028c9fd456824d64aacd8937679c451ff512c7a43da72680bf532fd",
		SizeBytes: 78,
	}
	expectedActionDigest := &remoteexecution.Digest{
		Hash:      "19ca48544f8ad500bf07b0ed06ec0fbe32f9474325d381a81a1acd23ccee52af",
		SizeBytes: 138,
	}
	op := testRunCmd(gopath, clusterCmds, 100, expectedCommandDigest, expectedActionDigest)

	// Get Operation
	b, err := getOperation(gopath, op.GetName())
	if err != nil {
		testhelpers.KillAndExit1(clusterCmds, err)
	}
	json.Unmarshal(b, op)
	if op.GetDone() {
		testhelpers.KillAndExit1(clusterCmds, fmt.Errorf("Expected operation to not be Done. Op: %v", op))
	}

	// Cancel Operation
	_, err = cancelOperation(gopath, op.GetName())
	if err != nil {
		testhelpers.KillAndExit1(clusterCmds, fmt.Errorf("Unable to cancel operation: %s", err))
	}

	// Get Operation and verify it was cancelled
	time.Sleep(3 * time.Second)
	b, err = getOperation(gopath, op.GetName())
	if err != nil {
		testhelpers.KillAndExit1(clusterCmds, err)
	}
	json.Unmarshal(b, op)
	if !op.GetDone() {
		testhelpers.KillAndExit1(clusterCmds, fmt.Errorf("Expected operation to be Done. Op: %v", op))
	}

	op, err = execution.ExtractOpFromJson(b)
	if err != nil {
		testhelpers.KillAndExit1(clusterCmds, err)
	}
	if op.GetError() == nil {
		testhelpers.KillAndExit1(clusterCmds, fmt.Errorf("Expected result to be of type Operation_Error, was %+v", op.GetResult()))
	}
	if op.GetError().GetCode() != int32(google_rpc_code.Code_CANCELLED) {
		testhelpers.KillAndExit1(clusterCmds, fmt.Errorf("Expected op.Error.Code to be %d, was %d", google_rpc_code.Code_CANCELLED, op.GetError().GetCode()))
	}
	if op.GetError().GetMessage() != "CANCELLED" {
		testhelpers.KillAndExit1(clusterCmds, fmt.Errorf("Expected op.Error.Message to be 'CANCELLED', was %s", op.GetError().GetMessage()))
	}

	log.Info("Operation cancelled successfully")
}

func testRunCmd(gopath string, clusterCmds *setup.Cmds, timeToSleep int,
	expectedCommandDigest, expectedActionDigest *remoteexecution.Digest) *longrunning.Operation {
	// Upload Command
	b, err := uploadCommand(gopath, timeToSleep)
	if err != nil {
		testhelpers.KillAndExit1(clusterCmds, err)
	}
	commandDigest := &remoteexecution.Digest{}
	json.Unmarshal(b, commandDigest)

	if !bazel.DigestsEqual(commandDigest, expectedCommandDigest) {
		testhelpers.KillAndExit1(clusterCmds, fmt.Errorf("Unexpected digest mismatch: %s vs %s", commandDigest, expectedCommandDigest))
	}
	// Save Directory
	b, err = saveDirectory(gopath)
	if err != nil {
		testhelpers.KillAndExit1(clusterCmds, err)
	}
	s := strings.Split(strings.TrimSpace(string(b)), " ")
	sb, err := strconv.ParseInt(s[1], 10, 64)
	if err != nil {
		testhelpers.KillAndExit1(clusterCmds, err)
	}
	rootDigest := &remoteexecution.Digest{
		Hash:      s[0],
		SizeBytes: sb,
	}
	expectedRootDigest := &remoteexecution.Digest{
		Hash:      bazel.EmptySha,
		SizeBytes: bazel.EmptySize,
	}
	if !bazel.DigestsEqual(rootDigest, expectedRootDigest) {
		testhelpers.KillAndExit1(clusterCmds, fmt.Errorf("Unexpected digest mismatch: %s vs %s", rootDigest, expectedRootDigest))
	}
	// Upload Action
	b, err = uploadAction(gopath, bazel.DigestToStr(commandDigest), bazel.DigestToStr(rootDigest))
	if err != nil {
		testhelpers.KillAndExit1(clusterCmds, err)
	}
	actionDigest := &remoteexecution.Digest{}
	json.Unmarshal(b, actionDigest)
	if !bazel.DigestsEqual(actionDigest, expectedActionDigest) {
		testhelpers.KillAndExit1(clusterCmds, fmt.Errorf("Unexpected digest mismatch: %s vs %s", actionDigest, expectedActionDigest))
	}
	// Execute
	b, err = execute(gopath, bazel.DigestToStr(actionDigest))
	if err != nil {
		testhelpers.KillAndExit1(clusterCmds, err)
	}
	operation := &longrunning.Operation{}
	json.Unmarshal(b, operation)
	log.Infof("Operation executing: %v", operation)
	return operation
}

// Exec'd commands

func uploadCommand(gopath string, timeToSleep int) ([]byte, error) {
	return exec.Command(
		gopath+"/bin/bzutil",
		"upload_command",
		"--json",
		"--cas_addr=localhost:12100",
		"--output_files=/output/f1",
		"--output_dirs=/output/d1,/output/subdir/d2",
		"--platform_props=JDK_SYMLINK=.jvm",
		"sleep", fmt.Sprintf("%d", timeToSleep),
	).Output()
}

func saveDirectory(gopath string) ([]byte, error) {
	root, err := temp.NewTempDir("", "root")
	if err != nil {
		return nil, err
	}
	store, err := temp.NewTempDir("", "store")
	if err != nil {
		return nil, err
	}
	return exec.Command(
		gopath+"/bin/fs_util",
		fmt.Sprintf("--local-store-path=%s", store.Dir),
		"--server-address=localhost:12100",
		"directory",
		"save",
		fmt.Sprintf("--root=%s", root.Dir), "**",
	).CombinedOutput()
}

func uploadAction(gopath, commandDigest, rootDigest string) ([]byte, error) {
	return exec.Command(
		gopath+"/bin/bzutil",
		"upload_action",
		"--json",
		"--cas_addr=localhost:12100",
		fmt.Sprintf("--command=%s", commandDigest),
		fmt.Sprintf("--input_root=%s", rootDigest),
	).Output()
}

func execute(gopath, actionDigest string) ([]byte, error) {
	return exec.Command(
		gopath+"/bin/bzutil",
		"execute",
		"--json",
		fmt.Sprintf("--action=%s", actionDigest),
	).Output()
}

func getOperation(gopath, name string) ([]byte, error) {
	return exec.Command(
		gopath+"/bin/bzutil",
		"get_operation",
		"--json",
		fmt.Sprintf("--name=%s", name),
	).Output()
}

func cancelOperation(gopath, name string) ([]byte, error) {
	return exec.Command(
		gopath+"/bin/bzutil",
		"cancel_operation",
		fmt.Sprintf("--name=%s", name),
	).Output()
}

func findMissingBlobs(gopath, digests string) ([]byte, error) {
	return exec.Command(
		gopath+"/bin/bzutil",
		"find_missing_blobs",
		"--json",
		"--cas_addr=localhost:12100",
		fmt.Sprintf("--digests=%s", digests),
	).Output()
}<|MERGE_RESOLUTION|>--- conflicted
+++ resolved
@@ -72,13 +72,11 @@
 }
 
 func installBinaries() error {
-<<<<<<< HEAD
-	testhelpers.InstallBinaries()
-	b, err := exec.Command("sh", "get_fs_util.sh").CombinedOutput()
-=======
-	testhelpers.InstallBinary("bzutil")
+	err := testhelpers.InstallBinaries()
+	if err != nil {
+		return err
+	}
 	b, err := exec.Command("sh", "scripts/get_fs_util.sh").CombinedOutput()
->>>>>>> e7394a45
 	if err != nil {
 		log.Error(string(b))
 	}
