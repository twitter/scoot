package main

import (
	"flag"
	"fmt"
	"log"
	"net/http"

	"github.com/scootdev/scoot/common/endpoints"
	"github.com/scootdev/scoot/config/jsonconfig"
	"github.com/scootdev/scoot/ice"
	"github.com/scootdev/scoot/os/temp"
<<<<<<< HEAD
	"github.com/scootdev/scoot/snapshot"
=======
	"github.com/scootdev/scoot/scootapi"
>>>>>>> bdd4cde7
	"github.com/scootdev/scoot/snapshot/bundlestore"
	"github.com/scootdev/scoot/snapshot/git/gitdb"
	"github.com/scootdev/scoot/snapshot/git/repo"
	"github.com/scootdev/scoot/snapshot/snapshots"
)

func main() {
<<<<<<< HEAD
	httpAddr := flag.String("http_addr", "localhost:11101", "http addr to serve on")
=======
	bundlestoreAddr := flag.String("bundlestore_addr", scootapi.DefaultApiBundlestore_HTTP, "http addr to serve bundlestore on")
	statsAddr := flag.String("stats_addr", scootapi.DefaultApiStats_HTTP, "http addr to serve observability stats on")
>>>>>>> bdd4cde7
	configFlag := flag.String("config", "{}", "API Server Config (either a filename like local.local or JSON text")
	flag.Parse()

	// The same config will be used for both bundlestore and frontend (TODO: frontend).
	asset := func(s string) ([]byte, error) {
		return []byte(""), fmt.Errorf("no config files: %s", s)
	}
	configText, err := jsonconfig.GetConfigText(*configFlag, asset)
	if err != nil {
		log.Fatal(err)
	}

	bag := ice.NewMagicBag()
	schema := jsonconfig.EmptySchema()
	bag.InstallModule(temp.Module())
	bag.InstallModule(gitdb.Module())
	bag.InstallModule(bundlestore.Module())
	bag.InstallModule(snapshots.ViewModule())
	bag.InstallModule(endpoints.Module())
	bag.PutMany(
<<<<<<< HEAD
		func() endpoints.StatScope { return "apiserver" },
		func() endpoints.Addr { return endpoints.Addr(*httpAddr) },
		func(bs *bundlestore.Server, vs *snapshots.ViewServer) map[string]http.Handler {
			return map[string]http.Handler{
				"/bundle/": bs,
				"/view/":   vs,
			}
=======
		func() bundlestore.Addr { return bundlestore.Addr(*bundlestoreAddr) },
		func(s stats.StatsReceiver) *endpoints.TwitterServer {
			return endpoints.NewTwitterServer(*statsAddr, s, nil)
		},
		func(tmp *temp.TempDir) (bundlestore.Store, error) {
			return bundlestore.MakeFileStoreInTemp(tmp)
>>>>>>> bdd4cde7
		},
	)
	endpoints.RunServer(bag, schema, configText)
}<|MERGE_RESOLUTION|>--- conflicted
+++ resolved
@@ -10,11 +10,8 @@
 	"github.com/scootdev/scoot/config/jsonconfig"
 	"github.com/scootdev/scoot/ice"
 	"github.com/scootdev/scoot/os/temp"
-<<<<<<< HEAD
+	"github.com/scootdev/scoot/scootapi"
 	"github.com/scootdev/scoot/snapshot"
-=======
-	"github.com/scootdev/scoot/scootapi"
->>>>>>> bdd4cde7
 	"github.com/scootdev/scoot/snapshot/bundlestore"
 	"github.com/scootdev/scoot/snapshot/git/gitdb"
 	"github.com/scootdev/scoot/snapshot/git/repo"
@@ -22,12 +19,7 @@
 )
 
 func main() {
-<<<<<<< HEAD
 	httpAddr := flag.String("http_addr", "localhost:11101", "http addr to serve on")
-=======
-	bundlestoreAddr := flag.String("bundlestore_addr", scootapi.DefaultApiBundlestore_HTTP, "http addr to serve bundlestore on")
-	statsAddr := flag.String("stats_addr", scootapi.DefaultApiStats_HTTP, "http addr to serve observability stats on")
->>>>>>> bdd4cde7
 	configFlag := flag.String("config", "{}", "API Server Config (either a filename like local.local or JSON text")
 	flag.Parse()
 
@@ -48,7 +40,6 @@
 	bag.InstallModule(snapshots.ViewModule())
 	bag.InstallModule(endpoints.Module())
 	bag.PutMany(
-<<<<<<< HEAD
 		func() endpoints.StatScope { return "apiserver" },
 		func() endpoints.Addr { return endpoints.Addr(*httpAddr) },
 		func(bs *bundlestore.Server, vs *snapshots.ViewServer) map[string]http.Handler {
@@ -56,14 +47,6 @@
 				"/bundle/": bs,
 				"/view/":   vs,
 			}
-=======
-		func() bundlestore.Addr { return bundlestore.Addr(*bundlestoreAddr) },
-		func(s stats.StatsReceiver) *endpoints.TwitterServer {
-			return endpoints.NewTwitterServer(*statsAddr, s, nil)
-		},
-		func(tmp *temp.TempDir) (bundlestore.Store, error) {
-			return bundlestore.MakeFileStoreInTemp(tmp)
->>>>>>> bdd4cde7
 		},
 	)
 	endpoints.RunServer(bag, schema, configText)
