package main

import (
	"flag"
	"fmt"
	"log"
	"net/http"

	"github.com/scootdev/scoot/cloud/cluster/local"
	"github.com/scootdev/scoot/common/endpoints"
	"github.com/scootdev/scoot/config/jsonconfig"
	"github.com/scootdev/scoot/ice"
	"github.com/scootdev/scoot/os/temp"
	"github.com/scootdev/scoot/snapshot/bundlestore"
	"github.com/scootdev/scoot/snapshot/git/gitdb"
	"github.com/scootdev/scoot/snapshot/snapshots"
)

func main() {
	httpAddr := flag.String("http_addr", "localhost:11101", "http addr to serve on")
	configFlag := flag.String("config", "{}", "API Server Config (either a filename like local.local or JSON text")
	flag.Parse()

	// The same config will be used for both bundlestore and frontend (TODO: frontend).
	asset := func(s string) ([]byte, error) {
		return []byte(""), fmt.Errorf("no config files: %s", s)
	}
	configText, err := jsonconfig.GetConfigText(*configFlag, asset)
	if err != nil {
		log.Fatal(err)
	}

<<<<<<< HEAD
	type storeAndHandler struct {
		store    bundlestore.Store
		handler  http.Handler
		endpoint string
	}

	// Start a new goroutine for bundlestore server as well as the observability server.
	bag, schema := bundlestore.Defaults()
	bag.PutMany(
		func() bundlestore.Addr { return bundlestore.Addr(*bundlestoreAddr) },
		func(s stats.StatsReceiver, sh *storeAndHandler) *endpoints.TwitterServer {
			handlers := map[string]http.Handler{sh.endpoint: sh.handler}
			return endpoints.NewTwitterServer(*statsAddr, s, handlers)
		},
		func(tmp *temp.TempDir) (*storeAndHandler, error) {
			//TODO: refactor cluster config and fetcher to remove worker refs and make them more generic.
			cfg := &bundlestore.GroupcacheConfig{
				Name:         "apiserver",
				Memory_bytes: 2 * 1024 * 1024 * 1024, //2GB
				AddrSelf:     *bundlestoreAddr,
				Endpoint:     "/groupcache",
				Fetcher:      local.MakeFetcher("apiserver", "bundlestore_addr"),
			}
			if fileStore, err := bundlestore.MakeFileStoreInTemp(tmp); err != nil {
				return nil, err
			} else {
				store, handler, err := bundlestore.MakeGroupcacheStore(fileStore, cfg)
				return &storeAndHandler{store, handler, cfg.Endpoint}, err
			}
		},
		func(sh *storeAndHandler) bundlestore.Store {
			return sh.store
=======
	bag := ice.NewMagicBag()
	schema := jsonconfig.EmptySchema()
	bag.InstallModule(temp.Module())
	bag.InstallModule(gitdb.Module())
	bag.InstallModule(bundlestore.Module())
	bag.InstallModule(snapshots.Module())
	bag.InstallModule(endpoints.Module())
	bag.PutMany(
		func() endpoints.StatScope { return "apiserver" },
		func() endpoints.Addr { return endpoints.Addr(*httpAddr) },
		func(bs *bundlestore.Server, vs *snapshots.ViewServer) map[string]http.Handler {
			return map[string]http.Handler{
				"/bundle/": bs,
				// Because we don't have any stream configured,
				// for now our view server will only work for snapshots
				// in a bundle with no basis
				"/view/": vs,
			}
>>>>>>> 143f03f3
		},
	)
	endpoints.RunServer(bag, schema, configText)
}<|MERGE_RESOLUTION|>--- conflicted
+++ resolved
@@ -6,7 +6,6 @@
 	"log"
 	"net/http"
 
-	"github.com/scootdev/scoot/cloud/cluster/local"
 	"github.com/scootdev/scoot/common/endpoints"
 	"github.com/scootdev/scoot/config/jsonconfig"
 	"github.com/scootdev/scoot/ice"
@@ -30,40 +29,6 @@
 		log.Fatal(err)
 	}
 
-<<<<<<< HEAD
-	type storeAndHandler struct {
-		store    bundlestore.Store
-		handler  http.Handler
-		endpoint string
-	}
-
-	// Start a new goroutine for bundlestore server as well as the observability server.
-	bag, schema := bundlestore.Defaults()
-	bag.PutMany(
-		func() bundlestore.Addr { return bundlestore.Addr(*bundlestoreAddr) },
-		func(s stats.StatsReceiver, sh *storeAndHandler) *endpoints.TwitterServer {
-			handlers := map[string]http.Handler{sh.endpoint: sh.handler}
-			return endpoints.NewTwitterServer(*statsAddr, s, handlers)
-		},
-		func(tmp *temp.TempDir) (*storeAndHandler, error) {
-			//TODO: refactor cluster config and fetcher to remove worker refs and make them more generic.
-			cfg := &bundlestore.GroupcacheConfig{
-				Name:         "apiserver",
-				Memory_bytes: 2 * 1024 * 1024 * 1024, //2GB
-				AddrSelf:     *bundlestoreAddr,
-				Endpoint:     "/groupcache",
-				Fetcher:      local.MakeFetcher("apiserver", "bundlestore_addr"),
-			}
-			if fileStore, err := bundlestore.MakeFileStoreInTemp(tmp); err != nil {
-				return nil, err
-			} else {
-				store, handler, err := bundlestore.MakeGroupcacheStore(fileStore, cfg)
-				return &storeAndHandler{store, handler, cfg.Endpoint}, err
-			}
-		},
-		func(sh *storeAndHandler) bundlestore.Store {
-			return sh.store
-=======
 	bag := ice.NewMagicBag()
 	schema := jsonconfig.EmptySchema()
 	bag.InstallModule(temp.Module())
@@ -82,7 +47,6 @@
 				// in a bundle with no basis
 				"/view/": vs,
 			}
->>>>>>> 143f03f3
 		},
 	)
 	endpoints.RunServer(bag, schema, configText)
