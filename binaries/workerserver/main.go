--- conflicted
+++ resolved
@@ -29,17 +29,6 @@
 	"github.com/scootdev/scoot/workerapi/server"
 )
 
-<<<<<<< HEAD
-var thriftAddr = flag.String("thrift_addr", scootapi.DefaultWorker_Thrift, "addr to serve thrift on")
-var httpAddr = flag.String("http_addr", scootapi.DefaultWorker_HTTP, "addr to serve http on")
-var configFlag = flag.String("config", "local.local", "Worker Server Config (either a filename like local.local or JSON text")
-var memCapFlag = flag.Uint64("mem_cap", 0, "Kill runs that exceed this amount of memory, in bytes. Zero means no limit.")
-var repoDir = flag.String("repo", "", "Abs dir path to a git repo to run against (don't use important repos yet!).")
-var storeHandle = flag.String("bundlestore", "", "Abs file path or an http 'host:port' to store/get bundles.")
-var loglevelFlag = flag.String("loglevel", "debug", "Log everything at this level and above (error|info|debug)")
-
-=======
->>>>>>> 7f7ac3db
 func main() {
 	log.AddHook(hooks.NewContextHook())
 
@@ -51,12 +40,6 @@
 	storeHandle := flag.String("bundlestore", "", "Abs file path or an http 'host:port' to store/get bundles.")
 	logLevelFlag := flag.String("log_level", "info", "Log everything at this level and above (error|info|debug)")
 	flag.Parse()
-	level, err := log.ParseLevel(*loglevelFlag)
-	if err != nil {
-		log.Error(err)
-		return
-	}
-	log.SetLevel(level)
 
 	level, err := log.ParseLevel(*logLevelFlag)
 	if err != nil {
