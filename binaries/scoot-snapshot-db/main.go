package main

import (
	"fmt"
	"log"
	"os"

	"github.com/spf13/cobra"

	"github.com/scootdev/scoot/common/dialer"
	"github.com/scootdev/scoot/os/temp"
	"github.com/scootdev/scoot/scootapi"
	"github.com/scootdev/scoot/snapshot"
	"github.com/scootdev/scoot/snapshot/bundlestore"
	"github.com/scootdev/scoot/snapshot/cli"
	"github.com/scootdev/scoot/snapshot/git/gitdb"
	"github.com/scootdev/scoot/snapshot/git/repo"
)

func main() {
	inj := &injector{}
	cmd := cli.MakeDBCLI(inj)
	if err := cmd.Execute(); err != nil {
		log.Fatal(err)
	}
}

type injector struct {
	// URL to bundlestore server
	storeURL string
}

func (i *injector) RegisterFlags(rootCmd *cobra.Command) {
	rootCmd.PersistentFlags().StringVar(&i.storeURL, "bundlestore_url", "", "bundlestore URL")
}

func (i *injector) Inject() (snapshot.DB, error) {
	tempDir, err := temp.TempDirDefault()
	if err != nil {
		return nil, err
	}
	wd, err := os.Getwd()
	if err != nil {
		return nil, err
	}

	// So... this is cheating, a bit. Because it means that we have a dataRepo
	// that we don't own. We trust that we're running in a repo that's valid,
	// has the right remotes, etc.
	// We need this because we can't have every invocation of scoot-snapshot-db
	// create a new repo.
	// Eventually, we would love to talk to the Daemon, which could have its own DB
	// with its own repo, that it maintains.
	dataRepo, err := repo.NewRepository(wd)
	if err != nil {
		return nil, fmt.Errorf(
			"cannot create a repo in wd %v; scoot-snapshot-db must be run in a git repo: %v", wd, err)
	}

<<<<<<< HEAD
	_, api, err := scootapi.GetScootapiAddr()
	if err != nil {
		return nil, err
	}
	store := bundlestore.MakeHTTPStore(scootapi.APIAddrToBundlestoreURI(api))
=======
	resolver := dialer.NewCompositeResolver(
		dialer.NewConstantResolver(i.storeURL),
		dialer.NewEnvResolver("SCOOT_BUNDLESTORE_URL"),
		scootapi.NewBundlestoreResolver())
	url, err := resolver.Resolve()
	if err != nil {
		return nil, err
	}

	store := bundlestore.MakeHTTPStore(url)
>>>>>>> f59735de
	return gitdb.MakeDBFromRepo(dataRepo, tempDir, nil, nil, &gitdb.BundlestoreConfig{Store: store},
		gitdb.AutoUploadBundlestore), nil
}<|MERGE_RESOLUTION|>--- conflicted
+++ resolved
@@ -57,13 +57,6 @@
 			"cannot create a repo in wd %v; scoot-snapshot-db must be run in a git repo: %v", wd, err)
 	}
 
-<<<<<<< HEAD
-	_, api, err := scootapi.GetScootapiAddr()
-	if err != nil {
-		return nil, err
-	}
-	store := bundlestore.MakeHTTPStore(scootapi.APIAddrToBundlestoreURI(api))
-=======
 	resolver := dialer.NewCompositeResolver(
 		dialer.NewConstantResolver(i.storeURL),
 		dialer.NewEnvResolver("SCOOT_BUNDLESTORE_URL"),
@@ -74,7 +67,6 @@
 	}
 
 	store := bundlestore.MakeHTTPStore(url)
->>>>>>> f59735de
 	return gitdb.MakeDBFromRepo(dataRepo, tempDir, nil, nil, &gitdb.BundlestoreConfig{Store: store},
 		gitdb.AutoUploadBundlestore), nil
 }