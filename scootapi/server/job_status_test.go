package server

import (
	"fmt"
	"strings"
	"testing"

	"github.com/golang/mock/gomock"
	"github.com/leanovate/gopter"
	"github.com/leanovate/gopter/prop"

	"github.com/scootdev/scoot/common/thrifthelpers"
	"github.com/scootdev/scoot/runner"
	s "github.com/scootdev/scoot/saga"
	"github.com/scootdev/scoot/saga/sagalogs"
	"github.com/scootdev/scoot/scootapi/gen-go/scoot"
	"github.com/scootdev/scoot/workerapi"
	"github.com/scootdev/scoot/workerapi/gen-go/worker"
)

func Test_GetJobStatus_InternalLogError(t *testing.T) {

	mockCtrl := gomock.NewController(t)
	defer mockCtrl.Finish()

	sagaLogMock := s.NewMockSagaLog(mockCtrl)
	sagaLogMock.EXPECT().GetMessages("job1").Return(nil, s.NewInternalLogError("test error"))
	sagaCoord := s.MakeSagaCoordinator(sagaLogMock)

	status, err := GetJobStatus("job1", sagaCoord)
	if err == nil {
		t.Error("Expected error to be returned when SagaLog fails to retrieve messages")
	}

	switch err.(type) {
	case *scoot.ScootServerError:
	default:
		t.Error("Expected returned error to be ScootServerError", err)
	}

	if status.ID != "" || status.Status != scoot.Status_NOT_STARTED {
		t.Error("Expected Default JobStatus to be returned when error occurs")
	}
}

func Test_GetJobStatus_InvalidRequestError(t *testing.T) {

	mockCtrl := gomock.NewController(t)
	defer mockCtrl.Finish()

	sagaLogMock := s.NewMockSagaLog(mockCtrl)
	sagaLogMock.EXPECT().GetMessages("job1").Return(nil, s.NewInvalidRequestError("test error"))
	sagaCoord := s.MakeSagaCoordinator(sagaLogMock)

	status, err := GetJobStatus("job1", sagaCoord)
	if err == nil {
		t.Error("Expected error to be returned when SagaLog fails to retrieve messages")
	}

	switch err.(type) {
	case *scoot.InvalidRequest:
	default:
		t.Error("Expected returned error to be ScootServerError", err)
	}

	if status.ID != "" || status.Status != scoot.Status_NOT_STARTED {
		t.Error("Expected Default JobStatus to be returned when error occurs")
	}
}

func Test_GetJobStatus_NoSagaMessages(t *testing.T) {
	mockCtrl := gomock.NewController(t)
	defer mockCtrl.Finish()

	sagaLogMock := s.NewMockSagaLog(mockCtrl)
	sagaLogMock.EXPECT().GetMessages("job1").Return(nil, nil)
	sagaCoord := s.MakeSagaCoordinator(sagaLogMock)

	status, err := GetJobStatus("job1", sagaCoord)
	if err != nil {
		t.Error("Unexpected error returned", err)
	}

	if status.ID != "job1" && status.Status != scoot.Status_IN_PROGRESS {
		t.Error("Unexpected JobStatus Returned")
	}
}

func Test_RunStatusThriftConversion(t *testing.T) {
	// test with non-empty structure
	var outURI = "outURI"
	var errURI = "errURI"
	var errorMsg = "error"
	var exitCode = int32(23)
	var workerRunStatus = &worker.RunStatus{Status: worker.Status_ABORTED, RunId: "runId", OutUri: &outURI, ErrUri: &errURI, Error: &errorMsg, ExitCode: &exitCode}
	var asBytes, _ = thrifthelpers.JsonSerialize(workerRunStatus)

	var scootRunStatus *scoot.RunStatus
	var err error
	if scootRunStatus, err = workerRunStatusToScootRunStatus(asBytes); err != nil {
		t.Errorf("converting non-nil filled worker.RunStatus to scoot.RunStatus returned an error:%s\n", err.Error())
	} else if runStatusEqual(scootRunStatus, workerRunStatus) {
		t.Errorf("converting non-nil filled worker.RunStatus to scoot.RunStatus did not match, expected %v go %v\n", workerRunStatus, scootRunStatus)
	}

	// test with empty structure
	workerRunStatus = &worker.RunStatus{}
	asBytes, _ = thrifthelpers.JsonSerialize(workerRunStatus)

	if scootRunStatus, err = workerRunStatusToScootRunStatus(asBytes); err != nil {
		t.Errorf("converting nil filled serialized worker.RunStatus to scoot.RunStatus returned an error:%s\n", err.Error())
	} else if runStatusEqual(scootRunStatus, workerRunStatus) {
		t.Errorf("converting nil filled worker.RunStatus to scoot.RunStatus did not match, expected %v go %v\n", workerRunStatus, scootRunStatus)
	}

	// test with nil structure
	asBytes, _ = thrifthelpers.JsonSerialize(nil)

	if scootRunStatus, err = workerRunStatusToScootRunStatus(asBytes); err != nil {
		t.Errorf("converting nil filled serialized worker.RunStatus to scoot.RunStatus returned an error:%s\n", err.Error())
	} else if scootRunStatus != nil {
		t.Errorf("converting nil worker.RunStatus to scoot.RunStatus did not match, expected nil go %v\n", scootRunStatus)
	}

}

func runStatusEqual(scootRunStatus *scoot.RunStatus, workerRunStatus *worker.RunStatus) bool {
	return scootRunStatus.RunId != workerRunStatus.RunId ||
		!strPtrCompare(scootRunStatus.Error, workerRunStatus.Error) ||
		!strPtrCompare(scootRunStatus.ErrUri, workerRunStatus.ErrUri) ||
		!int32PtrCompare(scootRunStatus.ExitCode, workerRunStatus.ExitCode) ||
		!strPtrCompare(scootRunStatus.OutUri, workerRunStatus.OutUri) ||
		scootRunStatus.Status.String() != workerRunStatus.Status.String()
}

// TODO should this be in a utility somewhere (does one already exist)?
func strPtrCompare(s1 *string, s2 *string) bool {

	if s1 == nil && s2 == nil {
		return true
	}
	if s1 == nil || s2 == nil {
		return false
	}
	return strings.Compare(*s1, *s2) == 0
}

// TODO should this be in a utility somewhere (does one already exist)?
func int32PtrCompare(i1 *int32, i2 *int32) bool {
	if i1 == nil && i2 == nil {
		return true
	}
	if i1 == nil || i2 == nil {
		return false
	}
	return *i1 == *i2
}

func Test_ConvertSagaStateToJobStatus(t *testing.T) {

	parameters := gopter.DefaultTestParameters()
	parameters.MinSuccessfulTests = 1000
	properties := gopter.NewProperties(parameters)

	properties.Property("SagaState Converted To Job Status Correctly", prop.ForAll(
		func(state *s.SagaState) bool {

			jobStatus := convertSagaStateToJobStatus(state)

			// Verify JobId Set Correctly
			if state.SagaId() != jobStatus.ID {
				return false
			}

			// Verify JobStatus
			switch jobStatus.Status {
			case scoot.Status_COMPLETED:
				if !state.IsSagaCompleted() {
					fmt.Println("Job Status is Completed when Saga is not")
					return false
				}
				if state.IsSagaAborted() {
					fmt.Println("Job Status is Completed when Saga is Aborted")
					return false
				}

			case scoot.Status_IN_PROGRESS:
				if state.IsSagaCompleted() {
					fmt.Println("Job Status is InProgress when Saga is Completed")
					return false
				}
				if state.IsSagaAborted() {
					fmt.Println("Job Status is InProgress when Saga is Aborted")
					return false
				}

			case scoot.Status_ROLLED_BACK:
				if !state.IsSagaCompleted() {
					fmt.Println("Job Status is RolledBack but Saga is not Completed")
					return false
				}
				if !state.IsSagaAborted() {
					fmt.Println("Job Status is RolledBack but Saga is not Aborted")
					return false
				}

			case scoot.Status_ROLLING_BACK:
				if !state.IsSagaAborted() {
					fmt.Println("Job Status is RollingBack but the Saga is not Aborted")
					return false
				}
				if state.IsSagaCompleted() {
					fmt.Println("Job Status is RollingBack but the Saga is Completed")
					return false
				}

			case scoot.Status_NOT_STARTED:
				fmt.Println("Unexepected Job State Not Started")
				return false
			}

			// Verify TaskStatus
			for _, id := range state.GetTaskIds() {

				switch jobStatus.TaskStatus[id] {
				case scoot.Status_COMPLETED:
					if state.IsSagaAborted() {
						fmt.Println("Task Status is Completed but Saga is Aborted, Expected RolledBack", id)
						return false
					}

					if !state.IsTaskCompleted(id) {
						fmt.Println("Task Status is Completed but Saga Task is Not Completed, Expected InProgress", id)
						return false
					}

					runResultAsBytes := state.GetEndTaskData(id)
					if !validateRunResult(runResultAsBytes, id) {
						return false
					}

				case scoot.Status_IN_PROGRESS:
					if state.IsSagaAborted() {
						fmt.Println("Task Status is InProgress but Saga is Aborted, Expected RollingBack", id)
						return false
					}

					if state.IsTaskCompleted(id) {
						fmt.Println("Task Status is InProgress but Saga Task is Completed, Expected Completed", id)
						return false
					}

				case scoot.Status_ROLLED_BACK:
					if !state.IsSagaAborted() {
						fmt.Println("Task Status is Rolled Back but Saga is Not Aborted, Expected Completed", id)
						return false
					}

					if !state.IsCompTaskCompleted(id) {
						fmt.Println("Task Status is RolledBack but Saga has not completed the Comp Task, Expected RollingBack", id)
						return false
					}

				case scoot.Status_ROLLING_BACK:
					if !state.IsSagaAborted() {
						fmt.Println("Task Status is RollingBack but Saga is Not Aborted, Expected In Progress", id)
						return false
					}

					if state.IsCompTaskCompleted(id) {
						fmt.Println("Task Status is RollingBack but Saga has completed CompTask, Expected RolledBack", id)
					}
				case scoot.Status_NOT_STARTED:
					fmt.Println("Unexepected Task State Not Started", id)
					return false
				}
			}

			return true

		},
		s.GenSagaState(),
	))

	properties.TestingRun(t)
}

func validateRunResult(resultsAsByte []byte, taskId string) bool {
	runResults := scoot.RunStatus{}
	thrifthelpers.JsonDeserialize(&runResults, resultsAsByte)

	if runResults.RunId != taskId {
		fmt.Printf("Run ids didn't match. got: %s,  expected: %s\n", taskId, runResults.RunId)
		return false
	}
	if runResults.Status < scoot.RunStatusState_COMPLETE {
		fmt.Printf("Taskid: %s, Invalid run status: %v\n", taskId, runResults.Status)
		return false
	}
	if int(*runResults.ExitCode) != 0 && int(*runResults.ExitCode) != -1 {
		fmt.Printf("Taskid: %s, Invalid exit code: %d\n", taskId, runResults.ExitCode)
		return false
	}
	if !strings.Contains(*runResults.Error, "error ") {
<<<<<<< HEAD
		fmt.Printf(fmt.Sprintf("Taskid: %s, Invalid error string: %s\n", taskId, *runResults.Error))
		return false
	}
	if !strings.Contains(*runResults.OutUri, "out URI ") {
		fmt.Printf(fmt.Sprintf("Taskid: %s, Invalid out URI: %s\n", taskId, *runResults.OutUri))
		return false
	}
	if !strings.Contains(*runResults.ErrUri, "error URI ") {
		fmt.Printf(fmt.Sprintf("Taskid: %s, Invalid err URI: %s\n", taskId, *runResults.ErrUri))
=======
		fmt.Printf("Taskid: %s, Invalid error string: %s\n", taskId, *runResults.Error)
		return false
	}
	if !strings.Contains(*runResults.OutUri, "out URI ") {
		fmt.Printf("Taskid: %s, Invalid out URI: %s\n", taskId, *runResults.OutUri)
		return false
	}
	if !strings.Contains(*runResults.ErrUri, "error URI ") {
		fmt.Printf("Taskid: %s, Invalid err URI: %s\n", taskId, *runResults.ErrUri)
>>>>>>> 6392d03e
		return false
	}

	return true
}

func TestRunStatusRoundTrip(t *testing.T) {
	sagaLog := sagalogs.MakeInMemorySagaLog()
	sagaCoord := s.MakeSagaCoordinator(sagaLog)

	jobID := "foo"
	saga, err := sagaCoord.MakeSaga(jobID, nil)
	if err != nil {
		t.Fatal(err)
	}

	taskID := "t"
	if err = saga.StartTask(taskID, nil); err != nil {
		t.Fatal(err)
	}

	stdoutRef := "http://example.com/stdout"

	st := runner.ProcessStatus{
		RunId:     runner.RunId("2"),
		State:     runner.COMPLETE,
		StdoutRef: stdoutRef,
		StderrRef: "",
		ExitCode:  0,
		Error:     "",
	}
	statusAsBytes, err := workerapi.SerializeProcessStatus(st)
	if err != nil {
		t.Fatal(err)
	}

	if err = saga.EndTask(taskID, statusAsBytes); err != nil {
		t.Fatal(err)
	}

	jobStatus, err := GetJobStatus(jobID, sagaCoord)
	if err != nil {
		t.Fatal(err)
	}

	runStatus := jobStatus.TaskData[taskID]
	if *runStatus.OutUri != stdoutRef {
		t.Fatalf("runStatus.OutUri: %v (expected %v)", *runStatus.OutUri, stdoutRef)
	}
}<|MERGE_RESOLUTION|>--- conflicted
+++ resolved
@@ -302,17 +302,6 @@
 		return false
 	}
 	if !strings.Contains(*runResults.Error, "error ") {
-<<<<<<< HEAD
-		fmt.Printf(fmt.Sprintf("Taskid: %s, Invalid error string: %s\n", taskId, *runResults.Error))
-		return false
-	}
-	if !strings.Contains(*runResults.OutUri, "out URI ") {
-		fmt.Printf(fmt.Sprintf("Taskid: %s, Invalid out URI: %s\n", taskId, *runResults.OutUri))
-		return false
-	}
-	if !strings.Contains(*runResults.ErrUri, "error URI ") {
-		fmt.Printf(fmt.Sprintf("Taskid: %s, Invalid err URI: %s\n", taskId, *runResults.ErrUri))
-=======
 		fmt.Printf("Taskid: %s, Invalid error string: %s\n", taskId, *runResults.Error)
 		return false
 	}
@@ -322,7 +311,6 @@
 	}
 	if !strings.Contains(*runResults.ErrUri, "error URI ") {
 		fmt.Printf("Taskid: %s, Invalid err URI: %s\n", taskId, *runResults.ErrUri)
->>>>>>> 6392d03e
 		return false
 	}
 
