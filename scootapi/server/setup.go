package server

import (
	"net"
	"time"

	"github.com/apache/thrift/lib/go/thrift"
	log "github.com/sirupsen/logrus"

	"github.com/twitter/scoot/bazel"
	"github.com/twitter/scoot/bazel/execution"
	"github.com/twitter/scoot/cloud/cluster"
	"github.com/twitter/scoot/common/endpoints"
	"github.com/twitter/scoot/common/stats"
	"github.com/twitter/scoot/config/jsonconfig"
	"github.com/twitter/scoot/config/scootconfig"
	"github.com/twitter/scoot/ice"
	"github.com/twitter/scoot/runner"
	"github.com/twitter/scoot/saga"
	"github.com/twitter/scoot/sched/scheduler"
	"github.com/twitter/scoot/scootapi"
	"github.com/twitter/scoot/scootapi/gen-go/scoot"
)

type servers struct {
	thrift thrift.TServer
	http   *endpoints.TwitterServer
	grpc   bazel.GRPCServer
}

func makeServers(
	thrift thrift.TServer,
	http *endpoints.TwitterServer,
	grpc bazel.GRPCServer) servers {
	return servers{thrift, http, grpc}
}

// Creates an MagicBag and a JsonSchema for this server and returns them
func Defaults() (*ice.MagicBag, jsonconfig.Schema) {
	bag := ice.NewMagicBag()
	bag.PutMany(
		func() (thrift.TServerTransport, error) { return thrift.NewTServerSocket(scootapi.DefaultSched_Thrift) },

		func() thrift.TTransportFactory { return thrift.NewTTransportFactory() },

		func() endpoints.StatScope { return "scheduler" },

		func(scope endpoints.StatScope) stats.StatsReceiver {
			return endpoints.MakeStatsReceiver(scope).Precision(time.Millisecond)
		},

		func(
			cl *cluster.Cluster,
			sc saga.SagaCoordinator,
			rf func(cluster.Node) runner.Service,
			config scheduler.SchedulerConfig,
			stat stats.StatsReceiver) scheduler.Scheduler {
			return scheduler.NewStatefulSchedulerFromCluster(cl, sc, rf, config, stat)
		},

		func(
			s scheduler.Scheduler,
			sc saga.SagaCoordinator,
			stat stats.StatsReceiver) scoot.CloudScoot {
			return NewHandler(s, sc, stat)
		},

		func(
			h scoot.CloudScoot,
			t thrift.TServerTransport,
			tf thrift.TTransportFactory,
			pf thrift.TProtocolFactory) thrift.TServer {
			return MakeServer(h, t, tf, pf)
		},

		func(s stats.StatsReceiver) *endpoints.TwitterServer {
			return endpoints.NewTwitterServer(endpoints.Addr(scootapi.DefaultSched_HTTP), s, nil)
		},

		func(t thrift.TServer, h *endpoints.TwitterServer, g bazel.GRPCServer) servers {
			return makeServers(t, h, g)
		},

		func(log saga.SagaLog) saga.SagaCoordinator {
			return saga.MakeSagaCoordinator(log)
		},

		func() thrift.TProtocolFactory {
			return thrift.NewTBinaryProtocolFactoryDefault()
		},

		func() (bazel.GRPCListener, error) {
			return net.Listen("tcp", scootapi.DefaultSched_GRPC)
		},

<<<<<<< HEAD
		func(l net.Listener) bazel.GRPCServer {
=======
		func(l bazel.GRPCListener) bazel.GRPCServer {
>>>>>>> 6fc260d4
			return execution.MakeExecutionServer(l)
		},
	)

	schema := jsonconfig.Schema(map[string]jsonconfig.Implementations{
		"SagaLog": {
			"memory": &scootconfig.InMemorySagaLogConfig{},
			"file":   &scootconfig.FileSagaLogConfig{},
			"":       &scootconfig.InMemorySagaLogConfig{},
		},
		"Cluster": {
			"memory": &scootconfig.ClusterMemoryConfig{},
			"local":  &scootconfig.ClusterLocalConfig{},
			"": &scootconfig.ClusterMemoryConfig{
				Type:  "memory",
				Count: 10,
			},
		},
		"Workers": {
			"local": &scootconfig.WorkersLocalConfig{},
			"rpc":   &scootconfig.WorkersThriftConfig{},
			"":      &scootconfig.WorkersLocalConfig{Type: "local"},
		},
		"SchedulerConfig": {
			"stateful": &scootconfig.StatefulSchedulerConfig{},
			"": &scootconfig.StatefulSchedulerConfig{
				Type:               "stateful",
				MaxRetriesPerTask:  0,
				DefaultTaskTimeout: "30m",
			},
		},
	})

	return bag, schema
}

// Starts the Server based on the MagicBag and config schema provided
// this method blocks until the server completes running or an error occurs.
func RunServer(bag *ice.MagicBag, schema jsonconfig.Schema, config []byte) {
	// Parse Config
	log.Info("scootapi/server RunServer(), config is:", string(config))
	mod, err := schema.Parse(config)
	if err != nil {
		log.Fatal("Error configuring Scoot API: ", err)
	}

	// Initialize Objects Based on Config Settings
	bag.InstallModule(mod)

	// Run Servers
	var servers servers
	err = bag.Extract(&servers)
	if err != nil {
		log.Fatal("Error injecting servers", err)
	}

	errCh := make(chan error)
	go func() {
		errCh <- servers.http.Serve()
	}()
	go func() {
		errCh <- servers.thrift.Serve()
	}()
	go func() {
		errCh <- servers.grpc.Serve()
	}()
	log.Fatal("Error serving: ", <-errCh)
}<|MERGE_RESOLUTION|>--- conflicted
+++ resolved
@@ -93,11 +93,7 @@
 			return net.Listen("tcp", scootapi.DefaultSched_GRPC)
 		},
 
-<<<<<<< HEAD
-		func(l net.Listener) bazel.GRPCServer {
-=======
 		func(l bazel.GRPCListener) bazel.GRPCServer {
->>>>>>> 6fc260d4
 			return execution.MakeExecutionServer(l)
 		},
 	)
