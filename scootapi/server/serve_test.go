--- conflicted
+++ resolved
@@ -11,11 +11,8 @@
 )
 
 func TestRunBadJobFails(t *testing.T) {
-<<<<<<< HEAD
-	q, _ := memory.NewSimpleQueue(1)
-=======
 	q := memory.NewSimpleQueue(1)
->>>>>>> 574fcd66
+
 	defer q.Close()
 	handler := server.NewHandler(q)
 
@@ -54,11 +51,8 @@
 }
 
 func TestRunSimpleJob(t *testing.T) {
-<<<<<<< HEAD
-	q, _ := memory.NewSimpleQueue(1)
-=======
 	q := memory.NewSimpleQueue(1)
->>>>>>> 574fcd66
+
 	defer q.Close()
 	handler := server.NewHandler(q)
 
@@ -111,11 +105,8 @@
 }
 
 func TestQueueFillsAndEmpties(t *testing.T) {
-<<<<<<< HEAD
-	q, itemCh := memory.NewSimpleQueue(1)
-=======
 	q := memory.NewSimpleQueue(1)
->>>>>>> 574fcd66
+
 	defer q.Close()
 	handler := server.NewHandler(q)
 
