--- conflicted
+++ resolved
@@ -42,11 +42,6 @@
 		}
 	}
 
-<<<<<<< HEAD
-	fmt.Printf("Address: %v \n", c.addr)
-
-=======
->>>>>>> 7a8f268b
 	c.scootClient = scootapi.NewCloudScootClient(
 		scootapi.CloudScootClientConfig{
 			Addr:   c.addr,
