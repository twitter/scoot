package client

import (
	"fmt"
	"log"
	"strconv"
	"time"

	"github.com/scootdev/scoot/tests/testhelpers"
	"github.com/spf13/cobra"
)

type smokeTestCmd struct{}

func (c *smokeTestCmd) registerFlags() *cobra.Command {
	r := &cobra.Command{
		Use:   "run_smoke_test",
		Short: "Smoke Test",
	}
	return r
}

func (c *smokeTestCmd) run(cl *simpleCLIClient, cmd *cobra.Command, args []string) error {
	fmt.Println("Starting Smoke Test")

	numJobs := 100

	if (len(args)) > 0 {
		var err error
		numJobs, err = strconv.Atoi(args[0])
		if err != nil {
			return err
		}
	}

	timeout := 180 * time.Second
	if (len(args)) > 1 {
		var err error
		timeout, err = time.ParseDuration(args[1])
		if err != nil {
			return err
		}
	}
	runner := &smokeTestRunner{cl: cl}
	return runner.run(numJobs, timeout)
}

type smokeTestRunner struct {
	cl *simpleCLIClient
}

func (r *smokeTestRunner) run(numJobs int, timeout time.Duration) error {
	jobs := make([]string, 0, numJobs)

	for i := 0; i < numJobs; i++ {
<<<<<<< HEAD
		id, err := testhelpers.GenerateAndStartJob(r.cl.scootClient)
		// retry starting job until it succeeds

		for err != nil {
			log.Printf("Error Starting Job: Retrying %v", err)
			id, err = testhelpers.GenerateAndStartJob(r.cl.scootClient)
=======
		id, err := r.generateAndStartJob()
		// retry starting job until it succeeds
		for err != nil {
			log.Printf("Error Starting Job: Retrying %v", err)
			id, err = r.generateAndStartJob()
		}
		jobs[id] = nil
	}

	return r.waitForJobs(jobs, timeout)
}

func (r *smokeTestRunner) generateAndStartJob() (string, error) {
	rng := rand.New(rand.NewSource(time.Now().UnixNano()))

	job := testhelpers.GenJobDefinition(rng)
	jobId, err := r.cl.scootClient.RunJob(job)

	if err == nil {
		return jobId.ID, nil
	} else {
		return "", err
	}
}

func (r *smokeTestRunner) waitForJobs(jobs map[string]*scoot.JobStatus, timeout time.Duration) error {
	end := time.Now().Add(timeout)
	for {
		printJobs(jobs)
		if time.Now().After(end) {
			return fmt.Errorf("Took longer than %v", timeout)
		}
		done := true
		for k, _ := range jobs {
			d, err := r.updateJobStatus(k, jobs)

			// if there is an error just continue
			if err != nil {
				log.Printf("Error: Updating Job Status ID: %v will retry later, Error: %v", k, err)
				d = false
			}

			done = done && d
>>>>>>> 7a8f268b
		}
		jobs = append(jobs, id)
	}
<<<<<<< HEAD
=======
}

func printJobs(jobs map[string]*scoot.JobStatus) {
	byStatus := make(map[scoot.Status][]string)
	for k, v := range jobs {
		st := scoot.Status_NOT_STARTED
		if v != nil {
			st = v.Status
		}
		byStatus[st] = append(byStatus[st], k)
	}

	for _, v := range byStatus {
		sort.Sort(sort.StringSlice(v))
	}

	log.Println()
	log.Println("Job Status")

	log.Println("Waiting", byStatus[scoot.Status_NOT_STARTED])
	log.Println("Running", byStatus[scoot.Status_IN_PROGRESS])
	log.Println("Done", byStatus[scoot.Status_COMPLETED])
}

func (r *smokeTestRunner) updateJobStatus(jobId string, jobs map[string]*scoot.JobStatus) (bool, error) {
	status := jobs[jobId]
	if done(status) {
		return true, nil
	}
	status, err := r.cl.scootClient.GetStatus(jobId)
	if err != nil {
		return true, err
	}
	jobs[jobId] = status
	return done(status), nil
}
>>>>>>> 7a8f268b

	return testhelpers.WaitForJobsToCompleteAndLogStatus(
		jobs, r.cl.scootClient, timeout)
}<|MERGE_RESOLUTION|>--- conflicted
+++ resolved
@@ -53,101 +53,15 @@
 	jobs := make([]string, 0, numJobs)
 
 	for i := 0; i < numJobs; i++ {
-<<<<<<< HEAD
 		id, err := testhelpers.GenerateAndStartJob(r.cl.scootClient)
 		// retry starting job until it succeeds
 
 		for err != nil {
 			log.Printf("Error Starting Job: Retrying %v", err)
 			id, err = testhelpers.GenerateAndStartJob(r.cl.scootClient)
-=======
-		id, err := r.generateAndStartJob()
-		// retry starting job until it succeeds
-		for err != nil {
-			log.Printf("Error Starting Job: Retrying %v", err)
-			id, err = r.generateAndStartJob()
-		}
-		jobs[id] = nil
-	}
-
-	return r.waitForJobs(jobs, timeout)
-}
-
-func (r *smokeTestRunner) generateAndStartJob() (string, error) {
-	rng := rand.New(rand.NewSource(time.Now().UnixNano()))
-
-	job := testhelpers.GenJobDefinition(rng)
-	jobId, err := r.cl.scootClient.RunJob(job)
-
-	if err == nil {
-		return jobId.ID, nil
-	} else {
-		return "", err
-	}
-}
-
-func (r *smokeTestRunner) waitForJobs(jobs map[string]*scoot.JobStatus, timeout time.Duration) error {
-	end := time.Now().Add(timeout)
-	for {
-		printJobs(jobs)
-		if time.Now().After(end) {
-			return fmt.Errorf("Took longer than %v", timeout)
-		}
-		done := true
-		for k, _ := range jobs {
-			d, err := r.updateJobStatus(k, jobs)
-
-			// if there is an error just continue
-			if err != nil {
-				log.Printf("Error: Updating Job Status ID: %v will retry later, Error: %v", k, err)
-				d = false
-			}
-
-			done = done && d
->>>>>>> 7a8f268b
 		}
 		jobs = append(jobs, id)
 	}
-<<<<<<< HEAD
-=======
-}
-
-func printJobs(jobs map[string]*scoot.JobStatus) {
-	byStatus := make(map[scoot.Status][]string)
-	for k, v := range jobs {
-		st := scoot.Status_NOT_STARTED
-		if v != nil {
-			st = v.Status
-		}
-		byStatus[st] = append(byStatus[st], k)
-	}
-
-	for _, v := range byStatus {
-		sort.Sort(sort.StringSlice(v))
-	}
-
-	log.Println()
-	log.Println("Job Status")
-
-	log.Println("Waiting", byStatus[scoot.Status_NOT_STARTED])
-	log.Println("Running", byStatus[scoot.Status_IN_PROGRESS])
-	log.Println("Done", byStatus[scoot.Status_COMPLETED])
-}
-
-func (r *smokeTestRunner) updateJobStatus(jobId string, jobs map[string]*scoot.JobStatus) (bool, error) {
-	status := jobs[jobId]
-	if done(status) {
-		return true, nil
-	}
-	status, err := r.cl.scootClient.GetStatus(jobId)
-	if err != nil {
-		return true, err
-	}
-	jobs[jobId] = status
-	return done(status), nil
-}
->>>>>>> 7a8f268b
-
 	return testhelpers.WaitForJobsToCompleteAndLogStatus(
 		jobs, r.cl.scootClient, timeout)
 }