// MIT License

// Copyright (c) 2016 Andrey

// Permission is hereby granted, free of charge, to any person obtaining a copy
// of this software and associated documentation files (the "Software"), to deal
// in the Software without restriction, including without limitation the rights
// to use, copy, modify, merge, publish, distribute, sublicense, and/or sell
// copies of the Software, and to permit persons to whom the Software is
// furnished to do so, subject to the following conditions:

// The above copyright notice and this permission notice shall be included in all
// copies or substantial portions of the Software.

// THE SOFTWARE IS PROVIDED "AS IS", WITHOUT WARRANTY OF ANY KIND, EXPRESS OR
// IMPLIED, INCLUDING BUT NOT LIMITED TO THE WARRANTIES OF MERCHANTABILITY,
// FITNESS FOR A PARTICULAR PURPOSE AND NONINFRINGEMENT. IN NO EVENT SHALL THE
// AUTHORS OR COPYRIGHT HOLDERS BE LIABLE FOR ANY CLAIM, DAMAGES OR OTHER
// LIABILITY, WHETHER IN AN ACTION OF CONTRACT, TORT OR OTHERWISE, ARISING FROM,
// OUT OF OR IN CONNECTION WITH THE SOFTWARE OR THE USE OR OTHER DEALINGS IN THE
// SOFTWARE.
//
// github.com/onrik/logrus

package hooks

import (
<<<<<<< HEAD
	"runtime/debug"
=======
	"fmt"
	"runtime"
>>>>>>> 7f7ac3db
	"strings"

	"github.com/Sirupsen/logrus"
)

type contextHook struct {
}

func NewContextHook() contextHook {
	return contextHook{}
}

func (hook contextHook) Levels() []logrus.Level {
	return logrus.AllLevels
}

func (hook contextHook) Fire(entry *logrus.Entry) error {
	entry.Data["file:line"] = hook.findCaller()
	return nil
}

func (hook contextHook) findCaller() string {
	file := ""
	line := 0
	skip := 5
	for i := 0; i < 10; i++ {
		file, line = hook.getCaller(skip + i)
		if !strings.HasPrefix(file, "logrus") {
			break
		}
	}
	return fmt.Sprintf("%s:%d", file, line)
}

func (hook contextHook) getCaller(skip int) (string, int) {
	_, file, line, ok := runtime.Caller(skip)
	if !ok {
		return "", 0
	}

	n := 0
	for i := len(file) - 1; i > 0; i-- {
		if file[i] == '/' {
			n += 1
			if n >= 2 {
				file = file[i+1:]
				break
			}
		}
<<<<<<< HEAD
		ctx := strings.Split(lines[i], "scoot/")
		entry.Data["file:line"] = strings.TrimSpace(ctx[len(ctx)-1])
=======
>>>>>>> 7f7ac3db
	}

	return file, line
}<|MERGE_RESOLUTION|>--- conflicted
+++ resolved
@@ -25,12 +25,8 @@
 package hooks
 
 import (
-<<<<<<< HEAD
-	"runtime/debug"
-=======
 	"fmt"
 	"runtime"
->>>>>>> 7f7ac3db
 	"strings"
 
 	"github.com/Sirupsen/logrus"
@@ -80,11 +76,6 @@
 				break
 			}
 		}
-<<<<<<< HEAD
-		ctx := strings.Split(lines[i], "scoot/")
-		entry.Data["file:line"] = strings.TrimSpace(ctx[len(ctx)-1])
-=======
->>>>>>> 7f7ac3db
 	}
 
 	return file, line
