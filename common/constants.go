--- conflicted
+++ resolved
@@ -5,10 +5,8 @@
 )
 
 const DefaultClientTimeout = time.Minute
-<<<<<<< HEAD
-const DefaultSagaUpdateChSize = 10000
-=======
 
 const DefaultFetchFreqMin = 3 * time.Minute
 const DefaultClusterChanSize = 100
->>>>>>> 01383a68
+
+const DefaultSagaUpdateChSize = 10000