--- conflicted
+++ resolved
@@ -75,11 +75,7 @@
 var Int64EqTest = RuleChecker{name: "IntEqTest", checker: int64EqTest}
 
 /*
-<<<<<<< HEAD
-errors if a is not int64, returns true if a == b
-=======
 errors if a is not int64, returns true if a > b
->>>>>>> 7f86c3f1
 */
 func int64GTTest(a, b interface{}) bool {
 	if nilFound, eqValue := nilCheck(a, b); nilFound {
