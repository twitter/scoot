--- conflicted
+++ resolved
@@ -178,11 +178,6 @@
 	if err != nil {
 		panic(err)
 	}
-<<<<<<< HEAD
-	r := NewSimpleRunner(sim, snapshots.MakeInvalidCheckouter(), outputCreator)
+	r := NewSimpleRunner(sim, snapshots.MakeInvalidFiler(), outputCreator)
 	return r, sim
-=======
-	r := NewSimpleRunner(ex, snapshots.MakeInvalidFiler(), outputCreator)
-	return r, wg
->>>>>>> eb0a29c4
 }