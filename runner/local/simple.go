package local

import (
	"fmt"
	"log"
	"sync"
	"time"

	"github.com/scootdev/scoot/runner"
	"github.com/scootdev/scoot/runner/execer"
	"github.com/scootdev/scoot/snapshot"
)

<<<<<<< HEAD
func NewSimpleRunner(exec execer.Execer, filer snapshot.Filer, outputCreator runner.OutputCreator) runner.Runner {
=======
const RunnerBusyMsg = "Runner is busy"

func NewSimpleRunner(exec execer.Execer, checkouter snapshot.Checkouter, outputCreator runner.OutputCreator) runner.Runner {
>>>>>>> 8030bee2
	return &simpleRunner{
		exec:          exec,
		filer:         filer,
		outputCreator: outputCreator,
		runs:          make(map[runner.RunId]runner.ProcessStatus),
	}
}

// simpleRunner runs one process at a time and stores results.
type simpleRunner struct {
	exec          execer.Execer
	filer         snapshot.Filer
	outputCreator runner.OutputCreator
	runs          map[runner.RunId]runner.ProcessStatus
	running       *runInstance
	nextRunId     int64
	mu            sync.Mutex
}

type runInstance struct {
	id     runner.RunId
	doneCh chan struct{}
}

func (r *simpleRunner) Run(cmd *runner.Command) (runner.ProcessStatus, error) {
	r.mu.Lock()
	defer r.mu.Unlock()
	runId := runner.RunId(fmt.Sprintf("%d", r.nextRunId))
	r.nextRunId++

	if r.running != nil {
		return runner.ProcessStatus{}, fmt.Errorf(RunnerBusyMsg)
	}

	r.running = &runInstance{id: runId, doneCh: make(chan struct{})}
	r.runs[runId] = runner.PreparingStatus(runId)

	// Run in a new goroutine
	go r.run(cmd, runId, r.running.doneCh)
	if cmd.Timeout > 0 { // Timeout if applicable
		time.AfterFunc(cmd.Timeout, func() { r.updateStatus(runner.TimeoutStatus(runId)) })
	}
	// TODO(dbentley): we return PREPARING now to defend against long-checkout
	// But we could sleep short (50ms?), query status, and return that to capture the common, fast case
	log.Printf("Run() returning: runid:%s, state:%s, err:%s", r.runs[runId].RunId, r.runs[runId].State, r.runs[runId].Error)
	return r.runs[runId], nil
}

func (r *simpleRunner) Status(runId runner.RunId) (runner.ProcessStatus, error) {
	r.mu.Lock()
	defer r.mu.Unlock()
	result, ok := r.runs[runId]
	if !ok {
		return runner.ProcessStatus{}, fmt.Errorf("could not find: %v", runId)
	}
	return result, nil
}

func (r *simpleRunner) StatusAll() ([]runner.ProcessStatus, error) {
	r.mu.Lock()
	defer r.mu.Unlock()
	statuses := []runner.ProcessStatus{}
	for _, status := range r.runs {
		statuses = append(statuses, status)
	}
	return statuses, nil
}

func (r *simpleRunner) Abort(runId runner.RunId) (runner.ProcessStatus, error) {
	return r.updateStatus(runner.AbortStatus(runId))
}

func (r *simpleRunner) Erase(runId runner.RunId) error {
	// Best effort is fine here.
	r.mu.Lock()
	defer r.mu.Unlock()
	if result, ok := r.runs[runId]; ok && result.State.IsDone() {
		delete(r.runs, runId)
	}
	return nil
}

func (r *simpleRunner) updateStatus(newStatus runner.ProcessStatus) (runner.ProcessStatus, error) {
	r.mu.Lock()
	defer r.mu.Unlock()

	oldStatus, ok := r.runs[newStatus.RunId]
	if !ok {
		return runner.ProcessStatus{}, fmt.Errorf("cannot find run %v", newStatus.RunId)
	}

	if oldStatus.State.IsDone() {
		return oldStatus, nil
	}

	if newStatus.State.IsDone() {
		if newStatus.StdoutRef == "" {
			newStatus.StdoutRef = oldStatus.StdoutRef
		}
		if newStatus.StderrRef == "" {
			newStatus.StderrRef = oldStatus.StderrRef
		}

		// We are ending the running task.
		// depend on the invariant that there is at most 1 run with !state.IsDone(),
		// so if we're changing a Process from not Done to Done it must be running
		log.Printf("local.simpleRunner: run done. %+v", newStatus)
		close(r.running.doneCh)
		r.running = nil
	}

	r.runs[newStatus.RunId] = newStatus
	return newStatus, nil
}

// run cmd in the background, writing results to r as id, unless doneCh is closed
func (r *simpleRunner) run(cmd *runner.Command, runId runner.RunId, doneCh chan struct{}) {
	log.Printf("local.simpleRunner.run running: ID: %v, cmd: %+v", runId, cmd)
	checkout, err, checkoutDone := (snapshot.Checkout)(nil), (error)(nil), make(chan struct{})
	go func() {
		checkout, err = r.filer.Checkout(cmd.SnapshotId)
		close(checkoutDone)
	}()

	// Wait for checkout or cancel
	select {
	case <-doneCh:
		go func() {
			<-checkoutDone
			if checkout != nil {
				checkout.Release()
			}
		}()
		return
	case <-checkoutDone:
		if err != nil {
			r.updateStatus(runner.ErrorStatus(runId, fmt.Errorf("could not checkout: %v", err)))
			return
		}
	}
	defer checkout.Release()

	log.Printf("local.simpleRunner.run checkout: %v", checkout.Path())

	stdout, err := r.outputCreator.Create(fmt.Sprintf("%s-stdout", runId))
	if err != nil {
		r.updateStatus(runner.ErrorStatus(runId, fmt.Errorf("could not create stdout: %v", err)))
		return
	}
	defer stdout.Close()
	stderr, err := r.outputCreator.Create(fmt.Sprintf("%s-stderr", runId))
	if err != nil {
		r.updateStatus(runner.ErrorStatus(runId, fmt.Errorf("could not create stderr: %v", err)))
		return
	}
	defer stderr.Close()

	p, err := r.exec.Exec(execer.Command{
		Argv:   cmd.Argv,
		Dir:    checkout.Path(),
		Stdout: stdout,
		Stderr: stderr,
	})
	if err != nil {
		r.updateStatus(runner.ErrorStatus(runId, fmt.Errorf("could not exec: %v", err)))
		return
	}

	r.updateStatus(runner.RunningStatus(runId, stdout.URI(), stderr.URI()))

	processCh := make(chan execer.ProcessStatus, 1)
	go func() { processCh <- p.Wait() }()
	var st execer.ProcessStatus

	// Wait for process complete or cancel
	select {
	case <-doneCh:
		p.Abort()
		return
	case st = <-processCh:
	}

	switch st.State {
	case execer.COMPLETE:
		snapshotId := ""
		srcToDest := map[string]string{
			checkout.Path(): "",
			stdout.AsFile(): "STDOUT",
			stderr.AsFile(): "STDERR",
		}
		if cmd.SnapshotPlan != nil {
			for src, dest := range cmd.SnapshotPlan {
				srcToDest[checkout.Path()+"/"+src] = dest // manually concat to preserve src *exactly* as provided.
			}
		}
		snapshotId, err = r.filer.IngestMap(srcToDest)
		if err != nil {
			r.updateStatus(runner.ErrorStatus(runId, fmt.Errorf("error ingesting results: %v", err)))
		} else {
			r.updateStatus(runner.CompleteStatus(runId, runner.SnapshotId(snapshotId), st.ExitCode))
		}
	case execer.FAILED:
		r.updateStatus(runner.ErrorStatus(runId, fmt.Errorf("error execing: %v", st.Error)))
	default:
		r.updateStatus(runner.ErrorStatus(runId, fmt.Errorf("unexpected exec state: %v", st.State)))
	}
}<|MERGE_RESOLUTION|>--- conflicted
+++ resolved
@@ -11,13 +11,9 @@
 	"github.com/scootdev/scoot/snapshot"
 )
 
-<<<<<<< HEAD
+const RunnerBusyMsg = "Runner is busy"
+
 func NewSimpleRunner(exec execer.Execer, filer snapshot.Filer, outputCreator runner.OutputCreator) runner.Runner {
-=======
-const RunnerBusyMsg = "Runner is busy"
-
-func NewSimpleRunner(exec execer.Execer, checkouter snapshot.Checkouter, outputCreator runner.OutputCreator) runner.Runner {
->>>>>>> 8030bee2
 	return &simpleRunner{
 		exec:          exec,
 		filer:         filer,
