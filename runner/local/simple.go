package local

import (
	"fmt"
	"log"
	"sync"
	"time"

	"github.com/scootdev/scoot/runner"
	"github.com/scootdev/scoot/runner/execer"
	"github.com/scootdev/scoot/snapshot"
)

<<<<<<< HEAD
// NewSimpleRunner creates a runner that will run using the supplied helpers
func NewSimpleRunner(exec execer.Execer, checkouter snapshot.Checkouter, outputCreator runner.OutputCreator) runner.Runner {
=======
const RunnerBusyMsg = "Runner is busy"

func NewSimpleRunner(exec execer.Execer, filer snapshot.Filer, outputCreator runner.OutputCreator) runner.Runner {
>>>>>>> eb0a29c4
	return &simpleRunner{
		exec:          exec,
		filer:         filer,
		outputCreator: outputCreator,
		runs:          make(map[runner.RunId]runner.ProcessStatus),
		availCh:       nil,
	}
}

// NewSimpleReportBackRunner is like NewSimpleRunner, but will also send to availCh when the runner is available
func NewSimpleReportBackRunner(exec execer.Execer, checkouter snapshot.Checkouter, outputCreator runner.OutputCreator, availCh chan struct{}) *simpleRunner {
	return &simpleRunner{
		exec:          exec,
		checkouter:    checkouter,
		outputCreator: outputCreator,
		runs:          make(map[runner.RunId]runner.ProcessStatus),
		availCh:       availCh,
	}
}

// simpleRunner runs one process at a time and stores results.
type simpleRunner struct {
	exec          execer.Execer
	filer         snapshot.Filer
	outputCreator runner.OutputCreator
	runs          map[runner.RunId]runner.ProcessStatus
	running       *runInstance
	nextRunId     int64
	availCh       chan struct{}
	mu            sync.Mutex
}

type runInstance struct {
	id     runner.RunId
	doneCh chan struct{}
}

func (r *simpleRunner) Run(cmd *runner.Command) (runner.ProcessStatus, error) {
	r.mu.Lock()
	defer r.mu.Unlock()
	runId := runner.RunId(fmt.Sprintf("%d", r.nextRunId))
	r.nextRunId++

	if r.running != nil {
		return runner.ProcessStatus{}, fmt.Errorf(runner.RunnerBusyMsg)
	}

	r.running = &runInstance{id: runId, doneCh: make(chan struct{})}
	r.runs[runId] = runner.PreparingStatus(runId)

	// Run in a new goroutine
	go r.run(cmd, runId, r.running.doneCh)
	if cmd.Timeout > 0 { // Timeout if applicable
		time.AfterFunc(cmd.Timeout, func() { r.updateStatus(runner.TimeoutStatus(runId)) })
	}
	// TODO(dbentley): we return PREPARING now to defend against long-checkout
	// But we could sleep short (50ms?), query status, and return that to capture the common, fast case
	return r.runs[runId], nil
}

func (r *simpleRunner) Status(runId runner.RunId) (runner.ProcessStatus, error) {
	r.mu.Lock()
	defer r.mu.Unlock()
	result, ok := r.runs[runId]
	if !ok {
		return runner.ProcessStatus{}, fmt.Errorf("could not find: %v", runId)
	}
	return result, nil
}

func (r *simpleRunner) StatusAll() ([]runner.ProcessStatus, error) {
	r.mu.Lock()
	defer r.mu.Unlock()
	statuses := []runner.ProcessStatus{}
	for _, status := range r.runs {
		statuses = append(statuses, status)
	}
	return statuses, nil
}

func (r *simpleRunner) Abort(runId runner.RunId) (runner.ProcessStatus, error) {
	return r.updateStatus(runner.AbortStatus(runId))
}

func (r *simpleRunner) Close() error {
	if r.availCh != nil {
		close(r.availCh)
	}
	return nil
}

func (r *simpleRunner) Erase(runId runner.RunId) error {
	// Best effort is fine here.
	r.mu.Lock()
	defer r.mu.Unlock()
	if result, ok := r.runs[runId]; ok && result.State.IsDone() {
		delete(r.runs, runId)
	}
	return nil
}

func (r *simpleRunner) updateStatus(newStatus runner.ProcessStatus) (runner.ProcessStatus, error) {
	r.mu.Lock()
	defer r.mu.Unlock()

	oldStatus, ok := r.runs[newStatus.RunId]
	if !ok {
		return runner.ProcessStatus{}, fmt.Errorf("cannot find run %v", newStatus.RunId)
	}

	if oldStatus.State.IsDone() {
		return oldStatus, nil
	}

	if newStatus.State.IsDone() {
		if newStatus.StdoutRef == "" {
			newStatus.StdoutRef = oldStatus.StdoutRef
		}
		if newStatus.StderrRef == "" {
			newStatus.StderrRef = oldStatus.StderrRef
		}

		// We are ending the running task.
		// depend on the invariant that there is at most 1 run with !state.IsDone(),
		// so if we're changing a Process from not Done to Done it must be running
		log.Printf("local.simpleRunner: run done. %+v", newStatus)
		close(r.running.doneCh)
		if r.availCh != nil {
			r.availCh <- struct{}{}
		}
		r.running = nil
	}

	r.runs[newStatus.RunId] = newStatus
	return newStatus, nil
}

// run cmd in the background, writing results to r as id, unless doneCh is closed
func (r *simpleRunner) run(cmd *runner.Command, runId runner.RunId, doneCh chan struct{}) {
	log.Printf("local.simpleRunner.run running: ID: %v, cmd: %+v", runId, cmd)

	checkout, err, checkoutDone := (snapshot.Checkout)(nil), (error)(nil), make(chan struct{})
	go func() {
		checkout, err = r.filer.Checkout(cmd.SnapshotId)
		close(checkoutDone)
	}()

	// Wait for checkout or cancel
	select {
	case <-doneCh:
		go func() {
			<-checkoutDone
			if checkout != nil {
				checkout.Release()
			}
		}()
		return
	case <-checkoutDone:
		if err != nil {
			r.updateStatus(runner.ErrorStatus(runId, fmt.Errorf("could not checkout: %v", err)))
			return
		}
	}
	defer checkout.Release()

	log.Printf("local.simpleRunner.run checkout: %v", checkout.Path())

	stdout, err := r.outputCreator.Create(fmt.Sprintf("%s-stdout", runId))
	if err != nil {
		r.updateStatus(runner.ErrorStatus(runId, fmt.Errorf("could not create stdout: %v", err)))
		return
	}
	defer stdout.Close()
	stderr, err := r.outputCreator.Create(fmt.Sprintf("%s-stderr", runId))
	if err != nil {
		r.updateStatus(runner.ErrorStatus(runId, fmt.Errorf("could not create stderr: %v", err)))
		return
	}
	defer stderr.Close()

	p, err := r.exec.Exec(execer.Command{
		Argv:   cmd.Argv,
		Dir:    checkout.Path(),
		Stdout: stdout,
		Stderr: stderr,
	})
	if err != nil {
		r.updateStatus(runner.ErrorStatus(runId, fmt.Errorf("could not exec: %v", err)))
		return
	}

	r.updateStatus(runner.RunningStatus(runId, stdout.URI(), stderr.URI()))

	processCh := make(chan execer.ProcessStatus, 1)
	go func() { processCh <- p.Wait() }()
	var st execer.ProcessStatus

	// Wait for process complete or cancel
	select {
	case <-doneCh:
		p.Abort()
		return
	case st = <-processCh:
	}

	switch st.State {
	case execer.COMPLETE:
		snapshotId := ""
		srcToDest := map[string]string{
			checkout.Path(): "",
			stdout.AsFile(): "STDOUT",
			stderr.AsFile(): "STDERR",
		}
		// TODO(jschiller): get consensus on design and either implement or delete.
		// if cmd.SnapshotPlan != nil {
		// 	for src, dest := range cmd.SnapshotPlan {
		// 		srcToDest[checkout.Path()+"/"+src] = dest // manually concat to preserve src *exactly* as provided.
		// 	}
		// }
		snapshotId, err = r.filer.IngestMap(srcToDest)
		if err != nil {
			r.updateStatus(runner.ErrorStatus(runId, fmt.Errorf("error ingesting results: %v", err)))
		} else {
			r.updateStatus(runner.CompleteStatus(runId, runner.SnapshotId(snapshotId), st.ExitCode))
		}
	case execer.FAILED:
		r.updateStatus(runner.ErrorStatus(runId, fmt.Errorf("error execing: %v", st.Error)))
	default:
		r.updateStatus(runner.ErrorStatus(runId, fmt.Errorf("unexpected exec state: %v", st.State)))
	}
}<|MERGE_RESOLUTION|>--- conflicted
+++ resolved
@@ -11,14 +11,10 @@
 	"github.com/scootdev/scoot/snapshot"
 )
 
-<<<<<<< HEAD
+const RunnerBusyMsg = "Runner is busy"
+
 // NewSimpleRunner creates a runner that will run using the supplied helpers
-func NewSimpleRunner(exec execer.Execer, checkouter snapshot.Checkouter, outputCreator runner.OutputCreator) runner.Runner {
-=======
-const RunnerBusyMsg = "Runner is busy"
-
 func NewSimpleRunner(exec execer.Execer, filer snapshot.Filer, outputCreator runner.OutputCreator) runner.Runner {
->>>>>>> eb0a29c4
 	return &simpleRunner{
 		exec:          exec,
 		filer:         filer,
@@ -29,10 +25,10 @@
 }
 
 // NewSimpleReportBackRunner is like NewSimpleRunner, but will also send to availCh when the runner is available
-func NewSimpleReportBackRunner(exec execer.Execer, checkouter snapshot.Checkouter, outputCreator runner.OutputCreator, availCh chan struct{}) *simpleRunner {
+func NewSimpleReportBackRunner(exec execer.Execer, filer snapshot.Filer, outputCreator runner.OutputCreator, availCh chan struct{}) *simpleRunner {
 	return &simpleRunner{
 		exec:          exec,
-		checkouter:    checkouter,
+		filer:         filer,
 		outputCreator: outputCreator,
 		runs:          make(map[runner.RunId]runner.ProcessStatus),
 		availCh:       availCh,
