package local

import (
	"fmt"
	"log"
	"sync"
	"time"

	"github.com/scootdev/scoot/runner"
	"github.com/scootdev/scoot/runner/execer"
	"github.com/scootdev/scoot/snapshot"
)

const RunnerBusyMsg = "Runner is busy"

<<<<<<< HEAD
func NewSimpleRunner(exec execer.Execer, checkouter snapshot.Checkouter, outputCreator runner.OutputCreator) runner.Runner {
=======
// NewSimpleRunner creates a runner that will run using the supplied helpers
func NewSimpleRunner(exec execer.Execer, filer snapshot.Filer, outputCreator runner.OutputCreator) runner.Runner {
>>>>>>> e8fb4b2c
	return &simpleRunner{
		exec:          exec,
		filer:         filer,
		outputCreator: outputCreator,
		runs:          make(map[runner.RunId]runner.ProcessStatus),
		availCh:       nil,
	}
}

// NewSimpleReportBackRunner is like NewSimpleRunner, but will also send to availCh when the runner is available
func NewSimpleReportBackRunner(exec execer.Execer, filer snapshot.Filer, outputCreator runner.OutputCreator, availCh chan struct{}) *simpleRunner {
	return &simpleRunner{
		exec:          exec,
		filer:         filer,
		outputCreator: outputCreator,
		runs:          make(map[runner.RunId]runner.ProcessStatus),
		availCh:       availCh,
	}
}

// simpleRunner runs one process at a time and stores results.
type simpleRunner struct {
	exec          execer.Execer
	filer         snapshot.Filer
	outputCreator runner.OutputCreator
	runs          map[runner.RunId]runner.ProcessStatus
	running       *runInstance
	nextRunId     int64
	availCh       chan struct{}
	mu            sync.Mutex
}

type runInstance struct {
	id     runner.RunId
	doneCh chan struct{}
}

func (r *simpleRunner) Run(cmd *runner.Command) (runner.ProcessStatus, error) {
	r.mu.Lock()
	defer r.mu.Unlock()
	runId := runner.RunId(fmt.Sprintf("%d", r.nextRunId))
	r.nextRunId++

	if r.running != nil {
<<<<<<< HEAD
		return runner.ProcessStatus{}, fmt.Errorf(RunnerBusyMsg)
=======
		return runner.ProcessStatus{}, fmt.Errorf(runner.RunnerBusyMsg)
>>>>>>> e8fb4b2c
	}

	r.running = &runInstance{id: runId, doneCh: make(chan struct{})}
	r.runs[runId] = runner.PreparingStatus(runId)

	// Run in a new goroutine
	go r.run(cmd, runId, r.running.doneCh)
	if cmd.Timeout > 0 { // Timeout if applicable
		time.AfterFunc(cmd.Timeout, func() { r.updateStatus(runner.TimeoutStatus(runId)) })
	}
	// TODO(dbentley): we return PREPARING now to defend against long-checkout
	// But we could sleep short (50ms?), query status, and return that to capture the common, fast case
	log.Printf("Run() returning: runid:%s, state:%s, err:%s", r.runs[runId].RunId, r.runs[runId].State, r.runs[runId].Error)
	return r.runs[runId], nil
}

func (r *simpleRunner) Status(runId runner.RunId) (runner.ProcessStatus, error) {
	r.mu.Lock()
	defer r.mu.Unlock()
	result, ok := r.runs[runId]
	if !ok {
		return runner.ProcessStatus{}, fmt.Errorf("could not find: %v", runId)
	}
	return result, nil
}

func (r *simpleRunner) StatusAll() ([]runner.ProcessStatus, error) {
	r.mu.Lock()
	defer r.mu.Unlock()
	statuses := []runner.ProcessStatus{}
	for _, status := range r.runs {
		statuses = append(statuses, status)
	}
	return statuses, nil
}

func (r *simpleRunner) Abort(runId runner.RunId) (runner.ProcessStatus, error) {
	return r.updateStatus(runner.AbortStatus(runId))
}

func (r *simpleRunner) Close() error {
	if r.availCh != nil {
		close(r.availCh)
	}
	return nil
}

func (r *simpleRunner) Erase(runId runner.RunId) error {
	// Best effort is fine here.
	r.mu.Lock()
	defer r.mu.Unlock()
	if result, ok := r.runs[runId]; ok && result.State.IsDone() {
		delete(r.runs, runId)
	}
	return nil
}

func (r *simpleRunner) updateStatus(newStatus runner.ProcessStatus) (runner.ProcessStatus, error) {
	r.mu.Lock()
	defer r.mu.Unlock()

	oldStatus, ok := r.runs[newStatus.RunId]
	if !ok {
		return runner.ProcessStatus{}, fmt.Errorf("cannot find run %v", newStatus.RunId)
	}

	if oldStatus.State.IsDone() {
		return oldStatus, nil
	}

	if newStatus.State.IsDone() {
		if newStatus.StdoutRef == "" {
			newStatus.StdoutRef = oldStatus.StdoutRef
		}
		if newStatus.StderrRef == "" {
			newStatus.StderrRef = oldStatus.StderrRef
		}

		// We are ending the running task.
		// depend on the invariant that there is at most 1 run with !state.IsDone(),
		// so if we're changing a Process from not Done to Done it must be running
		log.Printf("local.simpleRunner: run done. %+v", newStatus)
		close(r.running.doneCh)
		if r.availCh != nil {
			r.availCh <- struct{}{}
		}
		r.running = nil
	}

	r.runs[newStatus.RunId] = newStatus
	return newStatus, nil
}

// run cmd in the background, writing results to r as id, unless doneCh is closed
func (r *simpleRunner) run(cmd *runner.Command, runId runner.RunId, doneCh chan struct{}) {
	log.Printf("local.simpleRunner.run running: ID: %v, cmd: %+v", runId, cmd)

	checkout, err, checkoutDone := (snapshot.Checkout)(nil), (error)(nil), make(chan struct{})
	go func() {
		checkout, err = r.filer.Checkout(cmd.SnapshotId)
		close(checkoutDone)
	}()

	// Wait for checkout or cancel
	select {
	case <-doneCh:
		go func() {
			<-checkoutDone
			if checkout != nil {
				checkout.Release()
			}
		}()
		return
	case <-checkoutDone:
		if err != nil {
			r.updateStatus(runner.ErrorStatus(runId, fmt.Errorf("could not checkout: %v", err)))
			return
		}
	}
	defer checkout.Release()

	log.Printf("local.simpleRunner.run checkout: %v", checkout.Path())

	stdout, err := r.outputCreator.Create(fmt.Sprintf("%s-stdout", runId))
	if err != nil {
		r.updateStatus(runner.ErrorStatus(runId, fmt.Errorf("could not create stdout: %v", err)))
		return
	}
	defer stdout.Close()
	stderr, err := r.outputCreator.Create(fmt.Sprintf("%s-stderr", runId))
	if err != nil {
		r.updateStatus(runner.ErrorStatus(runId, fmt.Errorf("could not create stderr: %v", err)))
		return
	}
	defer stderr.Close()

	p, err := r.exec.Exec(execer.Command{
		Argv:   cmd.Argv,
		Dir:    checkout.Path(),
		Stdout: stdout,
		Stderr: stderr,
	})
	if err != nil {
		r.updateStatus(runner.ErrorStatus(runId, fmt.Errorf("could not exec: %v", err)))
		return
	}

	r.updateStatus(runner.RunningStatus(runId, stdout.URI(), stderr.URI()))

	processCh := make(chan execer.ProcessStatus, 1)
	go func() { processCh <- p.Wait() }()
	var st execer.ProcessStatus

	// Wait for process complete or cancel
	select {
	case <-doneCh:
		p.Abort()
		return
	case st = <-processCh:
	}

	switch st.State {
	case execer.COMPLETE:
		snapshotId := ""
		srcToDest := map[string]string{
			checkout.Path(): "",
			stdout.AsFile(): "STDOUT",
			stderr.AsFile(): "STDERR",
		}
		// TODO(jschiller): get consensus on design and either implement or delete.
		// if cmd.SnapshotPlan != nil {
		// 	for src, dest := range cmd.SnapshotPlan {
		// 		srcToDest[checkout.Path()+"/"+src] = dest // manually concat to preserve src *exactly* as provided.
		// 	}
		// }
		snapshotId, err = r.filer.IngestMap(srcToDest)
		if err != nil {
			r.updateStatus(runner.ErrorStatus(runId, fmt.Errorf("error ingesting results: %v", err)))
		} else {
			r.updateStatus(runner.CompleteStatus(runId, runner.SnapshotId(snapshotId), st.ExitCode))
		}
	case execer.FAILED:
		r.updateStatus(runner.ErrorStatus(runId, fmt.Errorf("error execing: %v", st.Error)))
	default:
		r.updateStatus(runner.ErrorStatus(runId, fmt.Errorf("unexpected exec state: %v", st.State)))
	}
}<|MERGE_RESOLUTION|>--- conflicted
+++ resolved
@@ -13,12 +13,8 @@
 
 const RunnerBusyMsg = "Runner is busy"
 
-<<<<<<< HEAD
-func NewSimpleRunner(exec execer.Execer, checkouter snapshot.Checkouter, outputCreator runner.OutputCreator) runner.Runner {
-=======
 // NewSimpleRunner creates a runner that will run using the supplied helpers
 func NewSimpleRunner(exec execer.Execer, filer snapshot.Filer, outputCreator runner.OutputCreator) runner.Runner {
->>>>>>> e8fb4b2c
 	return &simpleRunner{
 		exec:          exec,
 		filer:         filer,
@@ -63,11 +59,7 @@
 	r.nextRunId++
 
 	if r.running != nil {
-<<<<<<< HEAD
-		return runner.ProcessStatus{}, fmt.Errorf(RunnerBusyMsg)
-=======
 		return runner.ProcessStatus{}, fmt.Errorf(runner.RunnerBusyMsg)
->>>>>>> e8fb4b2c
 	}
 
 	r.running = &runInstance{id: runId, doneCh: make(chan struct{})}
@@ -80,7 +72,6 @@
 	}
 	// TODO(dbentley): we return PREPARING now to defend against long-checkout
 	// But we could sleep short (50ms?), query status, and return that to capture the common, fast case
-	log.Printf("Run() returning: runid:%s, state:%s, err:%s", r.runs[runId].RunId, r.runs[runId].State, r.runs[runId].Error)
 	return r.runs[runId], nil
 }
 
