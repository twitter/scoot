package runners

import (
	"errors"
	"time"

	"github.com/scootdev/scoot/runner"
)

// polling.go: turns a StatusQueryNower into a StatusQuerier by polling

// NewPollingStatusQuerier creates a new StatusQuerier by polling a StatusQueryNower that polls every period
func NewPollingStatusQuerier(del runner.StatusQueryNower, period time.Duration) *PollingStatusQuerier {
	runner := &PollingStatusQuerier{del, period}
	return runner
}

// NewPollingService creates a new Service from a Controller, a StatusEraser, and a StatusQueryNower.
// (This is a convenience function over NewPollingStatusQuerier
func NewPollingService(c runner.Controller, e runner.StatusEraser, nower runner.StatusQueryNower, period time.Duration) runner.Service {
	q := NewPollingStatusQuerier(nower, period)
	return &Service{c, q, e}
}

// PollingStatusQuerier turns a StatusQueryNower into a StatusQuerier
type PollingStatusQuerier struct {
	del    runner.StatusQueryNower
	period time.Duration
}

// QueryNow returns all RunStatus'es matching q in their current state
func (r *PollingStatusQuerier) QueryNow(q runner.Query) ([]runner.RunStatus, runner.ServiceStatus, error) {
	return r.del.QueryNow(q)
}

// Query returns all RunStatus'es matching q, waiting as described by w
func (r *PollingStatusQuerier) Query(q runner.Query, wait runner.Wait) ([]runner.RunStatus, runner.ServiceStatus, error) {
	end := time.Now().Add(wait.Timeout)
	var service runner.ServiceStatus
	for time.Now().Before(end) || wait.Timeout == 0 {
		select {
		case <-wait.AbortCh:
<<<<<<< HEAD
=======
			// we just consumed the abort request without aborting,
			// put it back on the channel
			wait.AbortCh <- true
>>>>>>> 1398f24d
			return nil, service, errors.New("Aborted")
		default:
		}
		st, svc, err := r.QueryNow(q)
		service = svc
		if err != nil || len(st) > 0 {
			return st, service, err
		}
		time.Sleep(r.period)
	}
	return nil, service, nil
}

// Status returns the current status of id from q.
func (r *PollingStatusQuerier) Status(id runner.RunID) (runner.RunStatus, runner.ServiceStatus, error) {
	return runner.StatusNow(r, id)
}

// StatusAll returns the Current status of all runs
func (r *PollingStatusQuerier) StatusAll() ([]runner.RunStatus, runner.ServiceStatus, error) {
	return runner.StatusAll(r)
}<|MERGE_RESOLUTION|>--- conflicted
+++ resolved
@@ -40,12 +40,9 @@
 	for time.Now().Before(end) || wait.Timeout == 0 {
 		select {
 		case <-wait.AbortCh:
-<<<<<<< HEAD
-=======
 			// we just consumed the abort request without aborting,
 			// put it back on the channel
 			wait.AbortCh <- true
->>>>>>> 1398f24d
 			return nil, service, errors.New("Aborted")
 		default:
 		}
