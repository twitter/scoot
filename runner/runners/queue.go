--- conflicted
+++ resolved
@@ -111,14 +111,10 @@
 				}
 			} else {
 				statusManager.UpdateService(runner.ServiceStatus{Initialized: true})
-<<<<<<< HEAD
-				startUpdateTicker(filer.UpdateInterval(), controller.updateCh)
+				startUpdateTicker(filer.UpdateInterval(), controller.updateCh, controller.cancelTimerCh)
 				if idtCh != nil {
 					idtCh <- time.Now()
 				}
-=======
-				startUpdateTicker(filer.UpdateInterval(), controller.updateCh, controller.cancelTimerCh)
->>>>>>> 3095b022
 			}
 		}()
 	} else {
