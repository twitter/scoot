--- conflicted
+++ resolved
@@ -433,11 +433,7 @@
 }
 
 func TestSagaState_Copy(t *testing.T) {
-<<<<<<< HEAD
 	s1, _ := makeSagaState("sagaId", nil)
-=======
-	s1, _ := sagaStateFactory("sagaId", nil)
->>>>>>> 2ee6e733
 	s2 := copySagaState(s1)
 
 	if s1.SagaId() != s2.SagaId() {
@@ -446,12 +442,7 @@
 }
 
 func TestSagaState_SagaStateNotMutatedDuringUpdate(t *testing.T) {
-
-<<<<<<< HEAD
 	s1, _ := makeSagaState("sagaId", nil)
-=======
-	s1, _ := sagaStateFactory("sagaId", nil)
->>>>>>> 2ee6e733
 	s2, _ := updateSagaState(s1, MakeStartTaskMessage("sagaId", "task1", []byte{1, 2, 3}))
 
 	if s1.IsTaskStarted("task1") {
