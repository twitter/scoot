--- conflicted
+++ resolved
@@ -10,6 +10,7 @@
 	"github.com/scootdev/scoot/tests/testhelpers"
 )
 
+// Generates a Random Job with the specified Id and number of Tasks
 func GenJob(id string, numTasks int) Job {
 	rand := testhelpers.NewRand()
 	jobDef := GenRandomJobDef(numTasks, rand)
@@ -22,6 +23,8 @@
 	return job
 }
 
+// Generates a Random Job, using the supplied Rand
+// with the specified Id and number of Tasks
 func GenRandomJob(id string, numTasks int, rng *rand.Rand) Job {
 	jobDef := GenRandomJobDef(numTasks, rng)
 
@@ -33,11 +36,14 @@
 	return job
 }
 
+// Generates a Random JobDefintion with the specified number of tasks
 func GenJobDef(numTasks int) JobDefinition {
 	rand := testhelpers.NewRand()
 	return GenRandomJobDef(numTasks, rand)
 }
 
+// Generates a Random Job Definition, using the supplied Rand
+// with the specified number of Tasks
 func GenRandomJobDef(numTasks int, rng *rand.Rand) JobDefinition {
 	jobDef := JobDefinition{
 		JobType: fmt.Sprintf("jobType:%s", testhelpers.GenRandomAlphaNumericString(rng)),
@@ -54,11 +60,13 @@
 	return jobDef
 }
 
+// Generates a Random TaskDefinition
 func GenTask() TaskDefinition {
 	rand := testhelpers.NewRand()
 	return GenRandomTask(rand)
 }
 
+// Generates a Random TaskDefinition, using the supplied Rand
 func GenRandomTask(rng *rand.Rand) TaskDefinition {
 	snapshotId := fmt.Sprintf("snapShotId:%s", testhelpers.GenRandomAlphaNumericString(rng))
 	numArgs := rng.Intn(5)
@@ -74,45 +82,45 @@
 		envVarsMap[fmt.Sprintf("env%d", j)] = testhelpers.GenRandomAlphaNumericString(rng)
 	}
 
-<<<<<<< HEAD
 	timeout := time.Duration(rng.Int63n(1000))
 	cmd := runner.Command{
 		SnapshotID: snapshotId,
 		Argv:       args,
 		EnvVars:    envVarsMap,
 		Timeout:    timeout,
-=======
-	thriftJobDef := thriftJob.JobDefinition
-
-	domainTasks := make(map[string]TaskDefinition)
-	for taskName, task := range thriftJobDef.Tasks {
-		cmd := task.Command
-		command := runner.Command{Argv: cmd.Argv, EnvVars: cmd.EnvVars, Timeout: time.Duration(cmd.Timeout), SnapshotID: cmd.SnapshotId}
-		domainTasks[taskName] = TaskDefinition{command}
->>>>>>> 4486c3d2
 	}
 
 	return TaskDefinition{cmd}
 }
 
-<<<<<<< HEAD
 // Randomly generates an Id that is valid for
 // use as a sagaId or taskId
 func GenJobId() gopter.Gen {
 	return func(genParams *gopter.GenParameters) *gopter.GenResult {
 		result := testhelpers.GenRandomAlphaNumericString(genParams.Rng)
 		return gopter.NewGenResult(string(result), gopter.NoShrinker)
-=======
-func makeThriftJobFromDomainJob(domainJob *Job) (*schedthrift.Job, error) {
-	if domainJob == nil {
-		return nil, nil
 	}
+}
 
-	thriftTasks := make(map[string]*schedthrift.TaskDefinition)
-	for taskName, domainTask := range domainJob.Def.Tasks {
-		cmd := schedthrift.Command{Argv: domainTask.Argv, EnvVars: domainTask.EnvVars, Timeout: int64(domainTask.Timeout), SnapshotId: domainTask.SnapshotID}
-		thriftTask := schedthrift.TaskDefinition{Command: &cmd}
-		thriftTasks[taskName] = &thriftTask
->>>>>>> 4486c3d2
+// Wrapper function Generates a Job of Property Based Tests
+func GopterGenJob() gopter.Gen {
+	return func(genParams *gopter.GenParameters) *gopter.GenResult {
+		numTasks := genParams.Rng.Intn(10)
+		jobId := testhelpers.GenRandomAlphaNumericString(genParams.Rng)
+		job := GenRandomJob(jobId, numTasks, genParams.Rng)
+
+		genResult := gopter.NewGenResult(&job, gopter.NoShrinker)
+		return genResult
+	}
+}
+
+// Wrappper function that Generates a JobDefinition for Property Based Tests
+func GopterGenJobDef() gopter.Gen {
+	return func(genParams *gopter.GenParameters) *gopter.GenResult {
+		jobId := testhelpers.GenRandomAlphaNumericString(genParams.Rng)
+		numTasks := genParams.Rng.Intn(10)
+		job := GenRandomJob(jobId, numTasks, genParams.Rng)
+		genResult := gopter.NewGenResult(job.Def, gopter.NoShrinker)
+		return genResult
 	}
 }