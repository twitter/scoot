--- conflicted
+++ resolved
@@ -2,17 +2,11 @@
 package sched
 
 import (
-<<<<<<< HEAD
-	"fmt"
+	"time"
+
 	"github.com/scootdev/scoot/common/thrifthelpers"
 	"github.com/scootdev/scoot/runner"
 	"github.com/scootdev/scoot/sched/gen-go/schedthrift"
-	"time"
-=======
-	"github.com/scootdev/scoot/common/thrifthelpers"
-	"github.com/scootdev/scoot/runner"
-	"github.com/scootdev/scoot/sched/gen-go/schedthrift"
->>>>>>> 4486c3d2
 )
 
 // Job is the job Scoot can schedule
@@ -35,14 +29,8 @@
 // an error is returned if it cannot be deserialized.
 func DeserializeJob(input []byte) (*Job, error) {
 	thriftJob := schedthrift.NewJob()
-<<<<<<< HEAD
-	fmt.Println("input: ", input)
-	err := thrifthelpers.BinaryDeserialize(thriftJob, input)
-	fmt.Println("error: ", err)
-=======
 	err := thrifthelpers.BinaryDeserialize(thriftJob, input)
 
->>>>>>> 4486c3d2
 	if err != nil {
 		return nil, err
 	}
