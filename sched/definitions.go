--- conflicted
+++ resolved
@@ -77,7 +77,11 @@
 	RolledBack
 )
 
-<<<<<<< HEAD
+func (s Status) String() string {
+	asString := [6]string{"NotStarted", "InProgress", "Completed", "Killed", "RollingBack", "RolledBack"}
+	return asString[s]
+}
+
 type Priority int
 
 const (
@@ -94,12 +98,6 @@
 	// have been executing with duration < 10min or so
 	P3
 )
-=======
-func (s Status) String() string {
-	asString := [6]string{"NotStarted", "InProgress", "Completed", "Killed", "RollingBack", "RolledBack"}
-	return asString[s]
-}
->>>>>>> 1398f24d
 
 // transforms a thrift Job into a scheduler Job
 func makeDomainJobFromThriftJob(thriftJob *schedthrift.Job) *Job {
