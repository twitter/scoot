--- conflicted
+++ resolved
@@ -109,20 +109,7 @@
 func newClusterState(initial []cluster.Node, updateCh chan []cluster.NodeUpdate, rfn ReadyFn) *clusterState {
 	var updates []cluster.NodeUpdate
 	for _, n := range initial {
-<<<<<<< HEAD
 		updates = append(updates, cluster.NewAdd(n))
-=======
-		nodes[n.Id()] = newNodeState(n)
-		nodeGroups[""].idle[n.Id()] = nodes[n.Id()]
-		if rfn == nil {
-			nodes[n.Id()].readyCh = nil
-		} else {
-			nodes[n.Id()].startReadyLoop(rfn)
-		}
-	}
-	if rfn != nil {
-		nodes, suspendedNodes = suspendedNodes, nodes
->>>>>>> 4d6fc682
 	}
 	cs := &clusterState{
 		updateCh:         updateCh,
