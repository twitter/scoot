--- conflicted
+++ resolved
@@ -1,12 +1,9 @@
 package scheduler
 
 import (
-<<<<<<< HEAD
-	"log"
 	"time"
-=======
+
 	log "github.com/Sirupsen/logrus"
->>>>>>> af1c462e
 
 	"github.com/scootdev/scoot/cloud/cluster"
 )
@@ -135,52 +132,36 @@
 	for _, update := range updates {
 		switch update.UpdateType {
 		case cluster.NodeAdded:
-<<<<<<< HEAD
 			if ns, ok := c.lostNodes[update.Id]; ok {
 				// This node was lost earlier, we can recover it now.
 				ns.timeLost = nilTime
 				c.nodes[update.Id] = ns
 				delete(c.lostNodes, update.Id)
-				log.Printf("Found lost node %v (%v), now have %d healthy nodes, %d lost nodes",
+				log.Infof("Found lost node %v (%v), now have %d healthy nodes, %d lost nodes",
 					update.Id, ns, len(c.nodes), len(c.lostNodes))
 			} else if ns, ok := c.nodes[update.Id]; !ok {
 				// This is a new unrecognized node, add it to the cluster.
 				c.nodes[update.Id] = newNodeState(update.Node)
 				c.nodeGroups[""].idle[update.Id] = c.nodes[update.Id]
-				log.Printf("Added new node: %v (%+v), now have %d nodes\n", update.Id, update.Node, len(c.nodes))
+				log.Infof("Added new node: %v (%+v), now have %d nodes\n", update.Id, update.Node, len(c.nodes))
 			} else {
 				// This node is already present, log this spurious add.
-				log.Printf("Node already added!! %v (%v)", update.Id, ns)
+				log.Infof("Node already added!! %v (%v)", update.Id, ns)
 			}
 		case cluster.NodeRemoved:
-			//log.Printf("Removed nodeId: %s (%v), now have %d nodes\n", string(update.Id), c.nodes[update.Id], len(c.nodes))
 			if ns, ok := c.lostNodes[update.Id]; ok {
 				// Node already lost, log this spurious remove.
-				log.Printf("Node already marked lost: %v (%v)", update.Id, ns)
+				log.Infof("Node already marked lost: %v (%v)", update.Id, ns)
 			} else if ns, ok := c.nodes[update.Id]; ok {
 				// This was a healthy node, mark it as lost now.
 				ns.timeLost = time.Now()
 				c.lostNodes[update.Id] = ns
-=======
-			// add the node if it doesn't already exist
-			if _, ok := c.nodes[update.Node.Id()]; !ok {
-				c.nodes[update.Node.Id()] = newNodeState(update.Node)
-				c.nodeGroups[""].idle[update.Node.Id()] = update.Node
-				log.Infof("Added node: %+v, now have %d nodes\n", update.Node, len(c.nodes))
-			}
-		case cluster.NodeRemoved:
-			log.Infof("Removed nodeId: %s (%v), now have %d nodes\n", string(update.Id), c.nodes[update.Id], len(c.nodes))
-			if nodeState, ok := c.nodes[update.Id]; ok {
-				delete(c.nodeGroups[nodeState.snapshotId].idle, update.Id)
-				delete(c.nodeGroups[nodeState.snapshotId].busy, update.Id)
->>>>>>> af1c462e
 				delete(c.nodes, update.Id)
-				log.Printf("Removing node by marking as lost: %v (%v), now have %d nodes\n", update.Id, ns, len(c.nodes))
+				log.Infof("Removing node by marking as lost: %v (%v), now have %d nodes\n", update.Id, ns, len(c.nodes))
 			} else {
 				// We don't know about this node, log spurious remove.
-				log.Printf("Cannot remove unknown node: %v", update.Id)
+				log.Infof("Cannot remove unknown node: %v", update.Id)
 			}
-
 		}
 	}
 
