--- conflicted
+++ resolved
@@ -280,7 +280,9 @@
 		return "", err
 	}
 
-	log.Infof("Queueing job request: %v", jobDef)
+	log.Infof("Queueing job request: %v", jobDef) //FIXME: tmp
+	// log.Infof("Queueing job request: Requestor:%s, Tag:%s, Basis:%s, Priority:%d, numTasks: %d",
+	// 	jobDef.Requestor, jobDef.Tag, jobDef.Basis, jobDef.Priority, len(jobDef.Tasks))
 	s.stat.Counter("schedJobsCounter").Inc(1)
 	s.addJobCh <- jobAddedMsg{
 		job:  job,
@@ -346,18 +348,15 @@
 	for {
 		select {
 		case checkJobMsg := <-s.checkJobCh:
+			var err error
 			if jobs, ok := s.requestorMap[checkJobMsg.jobDef.Requestor]; !ok && len(s.requestorMap) >= MaxRequestors {
-				err := fmt.Errorf("Exceeds max number of requestors: %s (%d)", checkJobMsg.jobDef.Requestor, MaxRequestors)
-				checkJobMsg.resultCh <- err
+				err = fmt.Errorf("Exceeds max number of requestors: %s (%d)", checkJobMsg.jobDef.Requestor, MaxRequestors)
 			} else if len(jobs) >= MaxJobsPerRequestor {
-				err := fmt.Errorf("Exceeds max jobs per requestor: %s (%d)", checkJobMsg.jobDef.Requestor, MaxJobsPerRequestor)
-				checkJobMsg.resultCh <- err
+				err = fmt.Errorf("Exceeds max jobs per requestor: %s (%d)", checkJobMsg.jobDef.Requestor, MaxJobsPerRequestor)
 			} else if checkJobMsg.jobDef.Priority < sched.P0 || checkJobMsg.jobDef.Priority > sched.P3 {
-				err := fmt.Errorf("Invalid priority %d, must be between 0-3 inclusive", checkJobMsg.jobDef.Priority)
-				checkJobMsg.resultCh <- err
-			} else {
-				checkJobMsg.resultCh <- nil
+				err = fmt.Errorf("Invalid priority %d, must be between 0-3 inclusive", checkJobMsg.jobDef.Priority)
 			}
+			checkJobMsg.resultCh <- err
 		default:
 			break checkLoop
 		}
@@ -474,25 +473,19 @@
 		jobId := ta.task.JobId
 		taskId := ta.task.TaskId
 		taskDef := ta.task.Def
-<<<<<<< HEAD
 		jobState := s.getJob(jobId)
 		sa := jobState.Saga
-=======
-		jobState := s.inProgressJobs[jobId]
-		sa := s.inProgressJobs[jobId].Saga
->>>>>>> 1398f24d
 		nodeId := ta.node.Id()
 		rs := s.runnerFactory(ta.node)
 
 		preventRetries := bool(ta.task.NumTimesTried >= s.maxRetriesPerTask)
 
-<<<<<<< HEAD
 		// This task is co-opting the node for some other running task, abort that task.
 		if ta.running != nil {
 			// Send the signal to abort whatever is currently running on the node we're about to co-opt.
 			rt := ta.running
 			endSagaTask := false
-			rt.Runner.abortCh <- endSagaTask
+			rt.TaskRunner.abortCh <- endSagaTask
 			msg := fmt.Sprintf("jobId:%s taskId:%s Preempted by jobId:%s taskId:%s", rt.JobId, rt.TaskId, jobId, taskId)
 			log.Infof(msg)
 			// Update jobState and clusterState here instead of in the async handler below.
@@ -500,10 +493,7 @@
 			s.clusterState.taskCompleted(nodeId, rt.TaskId, false)
 		}
 
-		// Mark Task as Started
-=======
 		// Mark Task as Started in the cluster
->>>>>>> 1398f24d
 		s.clusterState.taskScheduled(nodeId, taskId, taskDef.SnapshotID)
 		log.Infof("job:%s, task:%s, scheduled on node:%s\n", jobId, taskId, nodeId)
 
@@ -523,13 +513,8 @@
 			task:   taskDef,
 			nodeId: nodeId,
 
-<<<<<<< HEAD
-			abortCh: make(chan interface{}),
-=======
 			abortCh: make(chan bool, 1),
->>>>>>> 1398f24d
-		}
-		ta.task.Runner = run
+		}
 
 		// mark the task as started in the jobState and record its taskRunner
 		jobState.taskStarted(taskId, tRunner)
@@ -537,15 +522,13 @@
 		s.asyncRunner.RunAsync(
 			tRunner.run,
 			func(err error) {
-				flaky := false
-<<<<<<< HEAD
 				if jobState.getTask(taskId).Status != sched.InProgress {
 					log.Info("Task preempted, skipping asyncRun cleanup of node:", nodeId, ", job:", jobId, ", task:", taskId)
 					return
 				}
-=======
+
+				flaky := false
 				aborted := (err != nil && err.(*taskError).st.State == runner.ABORTED)
->>>>>>> 1398f24d
 				if err != nil {
 					// Get the type of error. Currently we only care to distinguish runner (ex: thrift) errors to mark flaky nodes.
 					taskErr := err.(*taskError)
@@ -566,7 +549,7 @@
 					log.WithFields(log.Fields{
 						"jobId":  jobId,
 						"taskId": taskId,
-						"err":    err,
+						"err":    taskErr,
 						"cmd":    strings.Join(taskDef.Argv, " "),
 					}).Info(msg)
 
@@ -622,7 +605,7 @@
 	}
 }
 
-/**
+/*
 Put the kill request on channel that is processed by the main
 scheduler loop, and wait for the response
 */
@@ -649,8 +632,8 @@
 		select {
 		case req := <-s.killJobCh:
 			// can we find the job?
-			jobState, ok := s.inProgressJobs[req.jobId]
-			if !ok {
+			jobState := s.getJob(req.jobId)
+			if jobState == nil {
 				req.responseCh <- fmt.Errorf("Job Id %s, not found. "+
 					" The job may be finished, "+
 					" the request may still be in the queue to be scheduled, or "+
@@ -670,7 +653,7 @@
 
 	// kill the jobs with valid ids
 	for _, req := range validKillRequests {
-		jobState := s.inProgressJobs[req.jobId]
+		jobState := s.getJob(req.jobId)
 		for _, task := range jobState.Tasks {
 			if task.Status == sched.InProgress {
 				if task.TaskRunner != nil {
