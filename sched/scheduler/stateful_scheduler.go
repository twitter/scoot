package scheduler

import (
	log "github.com/Sirupsen/logrus"
	"strings"
	"time"

	uuid "github.com/nu7hatch/gouuid"
	"github.com/scootdev/scoot/async"
	"github.com/scootdev/scoot/cloud/cluster"
	"github.com/scootdev/scoot/common/stats"
	"github.com/scootdev/scoot/runner"
	"github.com/scootdev/scoot/saga"
	"github.com/scootdev/scoot/sched"
)

// Scheduler Config variables read at initialization
// MaxRetriesPerTask - the number of times to retry a failing task before
//     marking it as completed.
// DebugMode - if true, starts the scheduler up but does not start
//     the update loop.  Instead the loop must be advanced manually
//     by calling step()
// RecoverJobsOnStartup - if true, the scheduler recovers active sagas,
//             from the sagalog, and restarts them.
type SchedulerConfig struct {
	MaxRetriesPerTask    int
	DebugMode            bool
	RecoverJobsOnStartup bool
	DefaultTaskTimeout   time.Duration
	RunnerOverhead       time.Duration
}

type RunnerFactory func(node cluster.Node) runner.Service

// Scheduler that keeps track of the state of running tasks & the cluster
// so that it can make smarter scheduling decisions
//
// Scheduler Concurrency: The Scheduler runs an update loop in its own go routine.
// periodically the scheduler does some async work using async.Runner.  The async
// work is executed in its own Go routine, nothing in async functions should read
// or modify scheduler state directly.
//
// The callbacks are executed as part of the scheduler loop.  They therefore can
// safely read & modify the scheduler state.
type statefulScheduler struct {
	sagaCoord     saga.SagaCoordinator
	runnerFactory RunnerFactory
	asyncRunner   async.Runner
	addJobCh      chan jobAddedMsg

	// Scheduler config
	maxRetriesPerTask  int
	defaultTaskTimeout time.Duration
	runnerOverhead     time.Duration

	// Scheduler State
	clusterState   *clusterState
	inProgressJobs map[string]*jobState // map of inprogress jobId to jobState

	// stats
	stat stats.StatsReceiver
}

// Create a New StatefulScheduler that implements the Scheduler interface
// cluster.Cluster - cluster of worker nodes
// saga.SagaCoordinator - the Saga Coordinator to log to and recover from
// RunnerFactory - Function which converts a node to a Runner
// SchedulerConfig - additional configuration settings for the scheduler
// StatsReceiver - stats receiver to log statistics to
func NewStatefulSchedulerFromCluster(
	cl *cluster.Cluster,
	sc saga.SagaCoordinator,
	rf RunnerFactory,
	config SchedulerConfig,
	stat stats.StatsReceiver,
) Scheduler {
	sub := cl.Subscribe()
	return NewStatefulScheduler(
		sub.InitialMembers,
		sub.Updates,
		sc,
		rf,
		config,
		stat,
	)
}

// Create a New StatefulScheduler that implements the Scheduler interface
// specifying debugMode true, starts the scheduler up but does not start
// the update loop.  Instead the loop must be advanced manulaly by calling
// step(), intended for debugging and test cases
// If recoverJobsOnStartup is true Active Sagas in the saga log will be recovered
// and rescheduled, otherwise no recovery will be done on startup
func NewStatefulScheduler(
	initialCluster []cluster.Node,
	clusterUpdates chan []cluster.NodeUpdate,
	sc saga.SagaCoordinator,
	rf RunnerFactory,
	config SchedulerConfig,
	stat stats.StatsReceiver,
) *statefulScheduler {

	sched := &statefulScheduler{
		sagaCoord:     sc,
		runnerFactory: rf,
		asyncRunner:   async.NewRunner(),
		addJobCh:      make(chan jobAddedMsg, 1),

		maxRetriesPerTask:  config.MaxRetriesPerTask,
		defaultTaskTimeout: config.DefaultTaskTimeout,
		runnerOverhead:     config.RunnerOverhead,

		clusterState:   newClusterState(initialCluster, clusterUpdates),
		inProgressJobs: make(map[string]*jobState),
		stat:           stat,
	}

	if !config.DebugMode {
		// start the scheduler loop
		go func() {
			sched.loop()
		}()
	}

	// Recover Jobs in a separate go routine to allow the scheduler
	// to accept new jobs while recovering old ones.
	if config.RecoverJobsOnStartup {
		go func() {
			recoverJobs(sched.sagaCoord, sched.addJobCh)
		}()
	}
	return sched
}

type jobAddedMsg struct {
	job  *sched.Job
	saga *saga.Saga
}

func (s *statefulScheduler) ScheduleJob(jobDef sched.JobDefinition) (string, error) {
	defer s.stat.Latency("schedJobLatency_ms").Time().Stop()
	s.stat.Counter("schedJobRequestsCounter").Inc(1)

	job := &sched.Job{
		Id:  generateJobId(),
		Def: jobDef,
	}

	asBytes, err := job.Serialize()
	if err != nil {
		return "", err
	}

	// Log StartSaga Message
	sagaObj, err := s.sagaCoord.MakeSaga(job.Id, asBytes)
	if err != nil {
		return "", err
	}

	s.stat.Counter("schedJobsCounter").Inc(1)
	s.addJobCh <- jobAddedMsg{
		job:  job,
		saga: sagaObj,
	}

	return job.Id, nil
}

// generates a jobId using a random uuid
func generateJobId() string {

	// uuid.NewV4() should never actually return an error the code uses
	// rand.Read Api to generate the uuid, which according to golang docs
	// "Read always returns ... a nil error" https://golang.org/pkg/math/rand/#Read
	for {
		if id, err := uuid.NewV4(); err == nil {
			return id.String()
		}
	}
}

// run the scheduler loop indefinitely
func (s *statefulScheduler) loop() {
	for {
		s.step()
		numTasks := int64(0)
		for _, job := range s.inProgressJobs {
			numTasks += int64(len(job.Tasks))
		}
		s.stat.Gauge("schedInProgressJobsGauge").Update(int64(len(s.inProgressJobs)))
		s.stat.Gauge("schedInProgressTasksGauge").Update(numTasks)
		s.stat.Gauge("schedNumRunningTasksGauge").Update(int64(s.asyncRunner.NumRunning()))
		time.Sleep(50 * time.Millisecond) // TODO: find a better way to avoid pegging the cpu.
	}
}

// run one loop iteration
func (s *statefulScheduler) step() {
	// update scheduler state with messages received since last loop
	// nodes added or removed to cluster, new jobs scheduled,
	// async functions completed & invoke callbacks
	s.addJobs()
	s.clusterState.updateCluster()
	s.asyncRunner.ProcessMessages()

	// TODO: make processUpdates on scheduler state wait until an update
	// has been received
	// instead of just burning CPU and constantly looping while no updates
	// have occurred

	s.checkForCompletedJobs()
	s.scheduleTasks()
}

// Checks if any new jobs have been scheduled since the last loop and adds
// them to the scheduler state
func (s *statefulScheduler) addJobs() {
	select {
	case newJobMsg := <-s.addJobCh:
		s.inProgressJobs[newJobMsg.job.Id] = newJobState(newJobMsg.job, newJobMsg.saga)
	default:
	}
}

// checks if any of the in progress jobs are completed.  If a job is
// completed log an EndSaga Message to the SagaLog asynchronously
func (s *statefulScheduler) checkForCompletedJobs() {

	// Check For Completed Jobs & Log EndSaga Message
	for _, jobState := range s.inProgressJobs {
		if jobState.getJobStatus() == sched.Completed && !jobState.EndingSaga {

			// mark job as being completed
			jobState.EndingSaga = true

			// set up variables for async functions for async function & callbacks
			j := jobState

			s.asyncRunner.RunAsync(
				func() error {
					return j.Saga.EndSaga()
				},
				func(err error) {
					if err == nil {
						log.Infof("Job %v Completed \n", j.Job.Id)
						// This job is fully processed remove from
						// InProgressJobs
						delete(s.inProgressJobs, j.Job.Id)
					} else {
						// set the jobState flag to false, will retry logging
						// EndSaga message on next scheduler loop
						j.EndingSaga = false
						s.stat.Counter("schedRetriedEndSagaCounter").Inc(1)
					}
				})
		}
	}
}

// figures out which tasks to schedule next and on which worker and then runs them
func (s *statefulScheduler) scheduleTasks() {
	// Get a list of all available tasks to be ran
	var unscheduledTasks []*taskState
	for _, jobState := range s.inProgressJobs {
		unscheduledTasks = append(unscheduledTasks, jobState.getUnScheduledTasks()...)
	}
	if len(unscheduledTasks) == 0 {
		return
	}

	// Calculate a list of Tasks to Node Assignments & start running all those jobs
	taskAssignments, nodeGroups := getTaskAssignments(s.clusterState, unscheduledTasks)
	s.clusterState.nodeGroups = nodeGroups
	for _, ta := range taskAssignments {

		// Set up variables for async functions & callback
		jobId := ta.task.JobId
		taskId := ta.task.TaskId
		taskDef := ta.task.Def
		saga := s.inProgressJobs[jobId].Saga
		jobState := s.inProgressJobs[jobId]
		nodeId := ta.node.Id()

		preventRetries := bool(ta.task.NumTimesTried >= s.maxRetriesPerTask)

		// Mark Task as Started
		s.clusterState.taskScheduled(nodeId, taskId, taskDef.SnapshotID)
		log.Infof("job:%s, task:%s, scheduled on node:%s\n", jobId, taskId, nodeId)
		jobState.taskStarted(taskId)

		runner := &taskRunner{
			saga:   saga,
			runner: s.runnerFactory(ta.node),
			stat:   s.stat,

			defaultTaskTimeout:    s.defaultTaskTimeout,
			runnerOverhead:        s.runnerOverhead,
			markCompleteOnFailure: preventRetries,

			jobId:  jobId,
			taskId: taskId,
			task:   taskDef,
		}

		s.asyncRunner.RunAsync(
			runner.run,
			func(err error) {
				// update the jobState
				if err == nil {
					log.Info("Ending job:", jobId, ", task:", taskId, " command:", strings.Join(taskDef.Argv, " "))

					jobState.taskCompleted(taskId)
				} else {
					retry := "(will be retried)"
					if preventRetries {
						retry = "(will not be retried)"
					}
<<<<<<< HEAD
					log.Println("Error running job:", jobId, ", task:", taskId,
						" command:", strings.Join(taskDef.Argv, " "), retry, " err:", err)
					jobState.errorRunningTask(taskId, err)
				}

				// update cluster state that this node is now free and if we had a non-domain (ex: thrift) error.
				s.clusterState.taskCompleted(nodeId, taskId, (err != nil))
				log.Println("Freeing node:", nodeId, ", removed job:", jobId, ", task:", taskId)
=======
					log.Info("Error running job:", jobId, ", task:", taskId, " command:", strings.Join(taskDef.Argv, " "), retry)
					jobState.errorRunningTask(taskId, err)
				}

				// update cluster state that this node is now free
				s.clusterState.taskCompleted(nodeId, taskId)
				log.Info("Freeing node:", nodeId, ", removed job:", jobId, ", task:", taskId)
>>>>>>> af1c462e
			})
	}
}<|MERGE_RESOLUTION|>--- conflicted
+++ resolved
@@ -1,9 +1,10 @@
 package scheduler
 
 import (
-	log "github.com/Sirupsen/logrus"
 	"strings"
 	"time"
+
+	log "github.com/Sirupsen/logrus"
 
 	uuid "github.com/nu7hatch/gouuid"
 	"github.com/scootdev/scoot/async"
@@ -315,24 +316,14 @@
 					if preventRetries {
 						retry = "(will not be retried)"
 					}
-<<<<<<< HEAD
-					log.Println("Error running job:", jobId, ", task:", taskId,
+					log.Info("Error running job:", jobId, ", task:", taskId,
 						" command:", strings.Join(taskDef.Argv, " "), retry, " err:", err)
 					jobState.errorRunningTask(taskId, err)
 				}
 
 				// update cluster state that this node is now free and if we had a non-domain (ex: thrift) error.
 				s.clusterState.taskCompleted(nodeId, taskId, (err != nil))
-				log.Println("Freeing node:", nodeId, ", removed job:", jobId, ", task:", taskId)
-=======
-					log.Info("Error running job:", jobId, ", task:", taskId, " command:", strings.Join(taskDef.Argv, " "), retry)
-					jobState.errorRunningTask(taskId, err)
-				}
-
-				// update cluster state that this node is now free
-				s.clusterState.taskCompleted(nodeId, taskId)
 				log.Info("Freeing node:", nodeId, ", removed job:", jobId, ", task:", taskId)
->>>>>>> af1c462e
 			})
 	}
 }