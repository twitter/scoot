package protocol

import "github.com/scootdev/scoot/runner"

// TODO(dbentley): we should go generate with command protoc daemon.proto --go_out=plugins=grpc:.

func FromRunnerStatus(status runner.ProcessStatus) *PollReply_Status {
	state := PollReply_Status_UNKNOWN
	switch status.State {
	case runner.UNKNOWN:
		state = PollReply_Status_UNKNOWN
	case runner.PENDING:
<<<<<<< HEAD
		state = ProcessState_PENDING
	case runner.RUNNING, runner.PREPARING:
		state = ProcessState_RUNNING
	case runner.COMPLETE:
		state = ProcessState_COMPLETED
	case runner.FAILED, runner.ABORTED, runner.TIMEDOUT, runner.BADREQUEST:
		state = ProcessState_FAILED
=======
		state = PollReply_Status_PENDING
	case runner.PREPARING:
		state = PollReply_Status_PREPARING
	case runner.RUNNING:
		state = PollReply_Status_RUNNING
	case runner.FAILED, runner.ABORTED, runner.TIMEDOUT, runner.BADREQUEST:
		state = PollReply_Status_FAILED
	case runner.COMPLETE:
		state = PollReply_Status_COMPLETED
>>>>>>> e8fb4b2c
	}
	return &PollReply_Status{
		string(status.RunId),
		state,
		string(status.SnapshotId),
		int32(status.ExitCode),
		status.Error,
	}
}

func ToRunnerStatus(status *PollReply_Status) runner.ProcessStatus {
	state := runner.UNKNOWN
	switch status.State {
	case PollReply_Status_UNKNOWN:
		state = runner.UNKNOWN
	case PollReply_Status_PENDING:
		state = runner.PENDING
	case PollReply_Status_PREPARING:
		state = runner.PREPARING
	case PollReply_Status_RUNNING:
		state = runner.RUNNING
	case PollReply_Status_FAILED:
		state = runner.FAILED
<<<<<<< HEAD
	case ProcessState_COMPLETED:
=======
	case PollReply_Status_COMPLETED:
>>>>>>> e8fb4b2c
		state = runner.COMPLETE
	}
	return runner.ProcessStatus{
		RunId:      runner.RunId(status.RunId),
		State:      state,
		SnapshotId: runner.SnapshotId(status.SnapshotId),
		ExitCode:   int(status.ExitCode),
		Error:      status.Error,
	}
}<|MERGE_RESOLUTION|>--- conflicted
+++ resolved
@@ -10,15 +10,6 @@
 	case runner.UNKNOWN:
 		state = PollReply_Status_UNKNOWN
 	case runner.PENDING:
-<<<<<<< HEAD
-		state = ProcessState_PENDING
-	case runner.RUNNING, runner.PREPARING:
-		state = ProcessState_RUNNING
-	case runner.COMPLETE:
-		state = ProcessState_COMPLETED
-	case runner.FAILED, runner.ABORTED, runner.TIMEDOUT, runner.BADREQUEST:
-		state = ProcessState_FAILED
-=======
 		state = PollReply_Status_PENDING
 	case runner.PREPARING:
 		state = PollReply_Status_PREPARING
@@ -28,7 +19,6 @@
 		state = PollReply_Status_FAILED
 	case runner.COMPLETE:
 		state = PollReply_Status_COMPLETED
->>>>>>> e8fb4b2c
 	}
 	return &PollReply_Status{
 		string(status.RunId),
@@ -52,11 +42,7 @@
 		state = runner.RUNNING
 	case PollReply_Status_FAILED:
 		state = runner.FAILED
-<<<<<<< HEAD
-	case ProcessState_COMPLETED:
-=======
 	case PollReply_Status_COMPLETED:
->>>>>>> e8fb4b2c
 		state = runner.COMPLETE
 	}
 	return runner.ProcessStatus{
