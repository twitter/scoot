// Utilities for integration testing Scoot Daemon
package integration

import (
	"bytes"
	"io"
	"log"
	"os"

	"github.com/scootdev/scoot/daemon/client/cli"
)

// Run cl with args, return its output
func Run(cl *cli.CliClient, args ...string) (string, string, error) {
	oldArgs := os.Args
	os.Args = append([]string{"scootcl"}, args...)
	defer func() {
		os.Args = oldArgs
	}()

	output := captureOutput()
	defer output.Reset()

	err := cl.Exec()
	stdout, stderr := output.WaitAndReset() // Reset early so we can use stdout/stderr and write to uncaptured stdout/stderr
	return stdout, stderr, err
}

// Below here is code to capture stdout and stderr
type output struct {
	stdout    *os.File
	stdoutCh  chan string
	stderr    *os.File
	stderrCh  chan string
	oldStdout *os.File
	oldStderr *os.File
}

// Capture stdour and stdout into a *output.
func captureOutput() *output {
	oldStdout, oldStderr := os.Stdout, os.Stderr
	stdout, stdoutCh := makeDiversion()
	stderr, stderrCh := makeDiversion()
	os.Stdout, os.Stderr = stdout, stderr
	log.SetOutput(os.Stderr)
	return &output{stdout, stdoutCh, stderr, stderrCh, oldStdout, oldStderr}
}

// Creates a diversion: a file to write to, and a channel of string that will contain the contents written to it.
func makeDiversion() (*os.File, chan string) {
	reader, out, err := os.Pipe()
	if err != nil {
		panic("Cannot create pipe")
	}
	outCh := make(chan string)

	go func() {
		var buf bytes.Buffer
		io.Copy(&buf, reader)
		outCh <- buf.String()
	}()

	return out, outCh
}

// Stop capturing output return the captured stdout and stderr
func (o *output) WaitAndReset() (string, string) {
	stdoutCh, stderrCh := o.stdoutCh, o.stderrCh
	o.Reset()
	return <-stdoutCh, <-stderrCh
}

// Stop capturing output.
func (o *output) Reset() {
	if o.stdout == nil {
		return
	}
	os.Stdout, os.Stderr = o.oldStdout, o.oldStderr
	log.SetOutput(os.Stderr)
	o.stdout.Close()
	o.stderr.Close()
<<<<<<< HEAD
	os.Stdout, os.Stderr = o.oldStdout, o.oldStderr
	log.SetOutput(os.Stderr)
=======
>>>>>>> e8fb4b2c
	// Zero out fields
	o.stdout, o.stderr, o.stdoutCh, o.stderrCh, o.oldStdout, o.oldStderr = nil, nil, nil, nil, nil, nil
}<|MERGE_RESOLUTION|>--- conflicted
+++ resolved
@@ -79,11 +79,6 @@
 	log.SetOutput(os.Stderr)
 	o.stdout.Close()
 	o.stderr.Close()
-<<<<<<< HEAD
-	os.Stdout, os.Stderr = o.oldStdout, o.oldStderr
-	log.SetOutput(os.Stderr)
-=======
->>>>>>> e8fb4b2c
 	// Zero out fields
 	o.stdout, o.stderr, o.stdoutCh, o.stderrCh, o.oldStdout, o.oldStderr = nil, nil, nil, nil, nil, nil
 }